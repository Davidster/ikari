use crate::collisions::*;
use crate::math::*;
use crate::physics::*;
use crate::renderer::*;
use crate::time::*;
use crate::transform::*;

use rapier3d_f64::prelude::*;

use glam::f32::{Quat, Vec3};
use glam::EulerRot;
use winit::event::MouseButton;
use winit::keyboard::Key;
use winit::keyboard::NamedKey;
use winit::window::CursorGrabMode;
use winit::{
    dpi::PhysicalPosition,
    event::{DeviceEvent, ElementState, MouseScrollDelta, WindowEvent},
    window::Window,
};

#[derive(Clone, Debug)]
pub struct PlayerController {
    unprocessed_delta: Option<(f64, f64)>,
    window_focused: bool,
    is_window_focused_and_clicked: bool,
    is_enabled: bool,
    cached_cursor_grab: bool,

    is_forward_pressed: bool,
    is_backward_pressed: bool,
    is_left_pressed: bool,
    is_right_pressed: bool,
    is_jump_pressed: bool,
    is_up_pressed: bool,
    is_down_pressed: bool,

    pub mouse_button_pressed: bool,

    pub view_direction: ControlledViewDirection,
    pub speed: f32,
    pub rigid_body_handle: RigidBodyHandle,

    pub last_jump_time: Option<Instant>,
}

#[derive(Copy, Clone, Debug)]
pub struct ControlledViewDirection {
    pub horizontal: f32,
    pub vertical: f32,
}

impl ControlledViewDirection {
    pub fn to_quat(self) -> Quat {
        Quat::from_euler(EulerRot::XYZ, 0.0, self.horizontal, 0.0)
            * Quat::from_euler(EulerRot::XYZ, self.vertical, 0.0, 0.0)
    }

    pub fn to_vector(self) -> Vec3 {
        let horizontal_scale = self.vertical.cos();
        Vec3::new(
            (self.horizontal + std::f32::consts::PI).sin() * horizontal_scale,
            self.vertical.sin(),
            (self.horizontal + std::f32::consts::PI).cos() * horizontal_scale,
        )
        .normalize()
    }
}

impl PlayerController {
    pub fn new(
        physics_state: &mut PhysicsState,
        speed: f32,
        position: Vec3,
        view_direction: ControlledViewDirection,
        collider: Collider,
    ) -> Self {
        let rigid_body = RigidBodyBuilder::dynamic()
            .translation(vector![
                position.x as f64,
                position.y as f64,
                position.z as f64
            ])
            .lock_rotations()
            .build();
        let rigid_body_handle = physics_state.rigid_body_set.insert(rigid_body);
        physics_state.collider_set.insert_with_parent(
            collider,
            rigid_body_handle,
            &mut physics_state.rigid_body_set,
        );

        Self {
            unprocessed_delta: None,
            window_focused: false,
            is_window_focused_and_clicked: false,
            is_enabled: true,
            cached_cursor_grab: false,

            mouse_button_pressed: false,

            is_forward_pressed: false,
            is_backward_pressed: false,
            is_left_pressed: false,
            is_right_pressed: false,
            is_jump_pressed: false,
            is_up_pressed: false,
            is_down_pressed: false,

            view_direction,
            speed,
            rigid_body_handle,
            last_jump_time: None,
        }
    }

    pub fn set_is_controlling_game(&mut self, value: bool) {
        self.is_enabled = value;

        if !value {
            self.is_forward_pressed = false;
            self.is_left_pressed = false;
            self.is_backward_pressed = false;
            self.is_right_pressed = false;
            self.is_jump_pressed = false;
            self.is_down_pressed = false;
            self.is_up_pressed = false;
            self.mouse_button_pressed = false;
        }
    }

    fn is_controlling_game(&self) -> bool {
        self.is_window_focused_and_clicked && self.is_enabled
    }

    fn increment_speed(&mut self, increase: bool) {
        let direction = if increase { 1.0 } else { -1.0 };
        let amount = 1.0;
        self.speed = (self.speed + (direction * amount)).clamp(0.5, 300.0);
    }

    pub fn process_device_event(&mut self, event: &DeviceEvent) {
        if !self.is_controlling_game() {
            return;
        }
        match event {
            DeviceEvent::MouseMotion { delta: (d_x, d_y) } if self.window_focused => {
                self.unprocessed_delta = match self.unprocessed_delta {
                    Some((x, y)) => Some((x + d_x, y + d_y)),
                    None => Some((*d_x, *d_y)),
                };
            }
            DeviceEvent::MouseWheel { delta } if self.window_focused => {
                let scroll_amount = match delta {
                    MouseScrollDelta::LineDelta(_, y) => *y,
                    MouseScrollDelta::PixelDelta(PhysicalPosition { y, .. }) => *y as f32,
                };
                self.increment_speed(scroll_amount > 0.0);
            }
            _ => {}
        };
    }

    pub fn process_window_event(&mut self, event: &WindowEvent, _window: &Window) {
        match event {
            WindowEvent::KeyboardInput { event, .. } => {
                let key = event.logical_key.as_ref();
                if event.state == ElementState::Pressed && key == Key::Named(NamedKey::ArrowUp) {
                    self.increment_speed(true);
                }

                if event.state == ElementState::Pressed && key == Key::Named(NamedKey::ArrowUp) {
                    self.increment_speed(false);
                }

                if self.is_enabled {
                    let is_pressed = event.state == ElementState::Pressed;
                    match key {
                        Key::Character(character) => match character.to_lowercase().as_str() {
                            "w" => {
                                self.is_forward_pressed = is_pressed;
                            }
                            "a" => {
                                self.is_left_pressed = is_pressed;
                            }
                            "s" => {
                                self.is_backward_pressed = is_pressed;
                            }
                            "d" => {
                                self.is_right_pressed = is_pressed;
                            }
                            "e" => {
                                self.is_up_pressed = is_pressed;
                            }
                            _ => {}
                        },

                        Key::Named(NamedKey::Space) => {
                            self.is_jump_pressed = is_pressed;
                        }
                        Key::Named(NamedKey::Control) => {
                            self.is_down_pressed = is_pressed;
                        }
<<<<<<< HEAD
                        VirtualKeyCode::Q => {
                            self.is_down_pressed = is_pressed;
                        }
                        VirtualKeyCode::E => {
                            self.is_up_pressed = is_pressed;
                        }
=======
>>>>>>> f1427958
                        _ => {}
                    }
                }
            }
            WindowEvent::Focused(focused) => {
                #[cfg(not(target_arch = "wasm32"))]
                if *focused {
                    crate::thread::sleep(std::time::Duration::from_millis(100));
                }

                self.window_focused = *focused;
                if !self.window_focused {
                    self.is_window_focused_and_clicked = false;
                }
            }
            WindowEvent::MouseInput {
                state,
                button: MouseButton::Left,
                ..
            } => {
                let is_pressed = *state == ElementState::Pressed;
                self.mouse_button_pressed = self.is_enabled && is_pressed;

                if self.window_focused && is_pressed {
                    self.is_window_focused_and_clicked = true;
                }
            }
            _ => {}
        };
    }

    pub fn update_cursor_grab(&mut self, grab: bool, window: &Window) {
        let grab = self.is_window_focused_and_clicked && grab;

        if grab == self.cached_cursor_grab {
            return;
        }

        self.cached_cursor_grab = grab;

        let new_grab_mode = if !grab {
            CursorGrabMode::None
        } else if cfg!(target_arch = "wasm32") || cfg!(target_os = "macos") {
            CursorGrabMode::Locked
        } else {
            CursorGrabMode::Confined
        };

        if let Err(err) = window.set_cursor_grab(new_grab_mode) {
            log::error!(
                "Couldn't {:?} cursor: {:?}",
                if grab { "grab" } else { "release" },
                err
            )
        }

        window.set_cursor_visible(!grab);
    }

    pub fn update(&mut self, physics_state: &mut PhysicsState) {
        if let Some((d_x, d_y)) = self.unprocessed_delta {
            let mouse_sensitivity = 0.002;

            self.view_direction.horizontal += -d_x as f32 * mouse_sensitivity;
            self.view_direction.vertical = (self.view_direction.vertical
                + (-d_y as f32 * mouse_sensitivity))
                .clamp(deg_to_rad(-89.5), deg_to_rad(89.5));
        }
        self.unprocessed_delta = None;

        let forward_direction = self.view_direction.to_vector();
        let up_direction = Vec3::new(0.0, 1.0, 0.0);
        let right_direction = forward_direction.cross(up_direction);

        let new_linear_velocity = {
            let mut res: Option<Vec3> = None;

            let mut add_movement = |movement: Vec3| {
                res = match res {
                    Some(res) => Some(res + movement),
                    None => Some(movement),
                }
            };

            if self.is_forward_pressed {
                add_movement(forward_direction);
            } else if self.is_backward_pressed {
                add_movement(-forward_direction);
            }

            if self.is_right_pressed {
                add_movement(right_direction);
            } else if self.is_left_pressed {
                add_movement(-right_direction);
            }

            if self.is_up_pressed {
                add_movement(up_direction);
            } else if self.is_down_pressed {
                add_movement(-up_direction);
            }

            res.map(|res| res.normalize() * self.speed)
                .unwrap_or(Vec3::new(0.0, 0.0, 0.0))
        };

        let rigid_body = physics_state
            .rigid_body_set
            .get_mut(self.rigid_body_handle)
            .unwrap();
        let current_linear_velocity = rigid_body.linvel();
        rigid_body.set_linvel(
            vector![
                new_linear_velocity.x as f64,
                if physics_state.gravity.norm() > 0.0 {
                    current_linear_velocity.y as f64
                } else {
                    new_linear_velocity.y as f64
                },
                new_linear_velocity.z as f64
            ],
            true,
        );

        let can_jump = || {
            if self.is_up_pressed {
                return false;
            }

            let jump_cooldown_seconds = 1.25;
            match self.last_jump_time {
                Some(last_jump_time) => {
                    Instant::now().duration_since(last_jump_time).as_secs_f32()
                        > jump_cooldown_seconds
                }
                None => true,
            }
        };
        if self.is_jump_pressed && can_jump() {
            rigid_body.apply_impulse(vector![0.0, 3.0, 0.0], true);
            self.last_jump_time = Some(Instant::now());
        }
    }

    pub fn transform(&self, physics_state: &PhysicsState) -> crate::transform::Transform {
        TransformBuilder::new()
            .position(self.position(physics_state))
            .rotation(self.view_direction.to_quat())
            .build()
    }

    pub fn position(&self, physics_state: &PhysicsState) -> Vec3 {
        let position = physics_state
            .rigid_body_set
            .get(self.rigid_body_handle)
            .unwrap()
            .translation();
        Vec3::new(position.x as f32, position.y as f32, position.z as f32)
    }

    pub fn view_forward_vector(&self) -> Vec3 {
        self.view_direction.to_vector()
    }

    pub fn view_frustum_with_position(
        &self,
        aspect_ratio: f32,
        camera_position: Vec3,
    ) -> CameraFrustumDescriptor {
        let camera_forward = self.view_direction.to_vector();

        CameraFrustumDescriptor {
            focal_point: camera_position,
            forward_vector: camera_forward,
            aspect_ratio,
            near_plane_distance: NEAR_PLANE_DISTANCE,
            far_plane_distance: FAR_PLANE_DISTANCE,
            fov_y_rad: deg_to_rad(FOV_Y_DEG),
        }
    }
}<|MERGE_RESOLUTION|>--- conflicted
+++ resolved
@@ -189,27 +189,20 @@
                             "d" => {
                                 self.is_right_pressed = is_pressed;
                             }
+                            "q" => {
+                                self.is_down_pressed = is_pressed;
+                            }
                             "e" => {
                                 self.is_up_pressed = is_pressed;
                             }
                             _ => {}
                         },
-
                         Key::Named(NamedKey::Space) => {
                             self.is_jump_pressed = is_pressed;
                         }
                         Key::Named(NamedKey::Control) => {
                             self.is_down_pressed = is_pressed;
                         }
-<<<<<<< HEAD
-                        VirtualKeyCode::Q => {
-                            self.is_down_pressed = is_pressed;
-                        }
-                        VirtualKeyCode::E => {
-                            self.is_up_pressed = is_pressed;
-                        }
-=======
->>>>>>> f1427958
                         _ => {}
                     }
                 }

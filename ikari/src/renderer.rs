--- conflicted
+++ resolved
@@ -3171,11 +3171,7 @@
         engine_state: &mut EngineState,
         main_culling_frustum: &Frustum,
         main_culling_frustum_desc: &CameraFrustumDescriptor,
-<<<<<<< HEAD
-        resolved_directional_light_cascades: &Vec<Vec<(f32, Sphere)>>,
-=======
-        adjusted_directional_light_boxes: &[Sphere],
->>>>>>> f1427958
+        resolved_directional_light_cascades: &[Vec<(f32, Sphere)>],
     ) {
         let scene = &mut engine_state.scene;
 
@@ -4842,7 +4838,6 @@
                 if light_index >= DIRECTIONAL_LIGHT_SHOW_MAP_COUNT as usize {
                     continue;
                 }
-<<<<<<< HEAD
 
                 for cascade_index in 0..light.shadow_mapping_config.num_cascades {
                     let texture_view = private_data
@@ -4855,25 +4850,30 @@
                             ..Default::default()
                         });
 
+                    let pass_label = "Directional light shadow map";
+
                     let shadow_render_pass_desc = wgpu::RenderPassDescriptor {
-                        label: USE_LABELS.then_some("Directional light shadow map"),
+                        label: USE_LABELS.then_some(pass_label),
                         color_attachments: &[],
                         depth_stencil_attachment: Some(wgpu::RenderPassDepthStencilAttachment {
                             view: &texture_view,
                             depth_ops: Some(wgpu::Operations {
                                 load: wgpu::LoadOp::Clear(1.0),
-                                store: true,
+                                store: wgpu::StoreOp::Store,
                             }),
                             stencil_ops: None,
                         }),
+                        occlusion_query_set: None,
+                        timestamp_writes: None, // overwritten by wgpu_profiler
                     };
                     Self::render_pbr_meshes(
                         &self.base,
                         data,
                         private_data,
                         profiler,
+                        pass_label,
                         &mut encoder,
-                        &shadow_render_pass_desc,
+                        shadow_render_pass_desc,
                         &self.constant_data.directional_shadow_map_pipeline,
                         &private_data.camera_lights_and_pbr_shader_options_bind_groups
                             [culling_mask_camera_index],
@@ -4884,48 +4884,6 @@
 
                     culling_mask_camera_index += 1;
                 }
-=======
-                let texture_view = private_data
-                    .directional_shadow_map_textures
-                    .texture
-                    .create_view(&wgpu::TextureViewDescriptor {
-                        dimension: Some(wgpu::TextureViewDimension::D2),
-                        base_array_layer: light_index.try_into().unwrap(),
-                        array_layer_count: Some(1),
-                        ..Default::default()
-                    });
-
-                let pass_label = "Directional light shadow map";
-
-                let shadow_render_pass_desc = wgpu::RenderPassDescriptor {
-                    label: USE_LABELS.then_some(pass_label),
-                    color_attachments: &[],
-                    depth_stencil_attachment: Some(wgpu::RenderPassDepthStencilAttachment {
-                        view: &texture_view,
-                        depth_ops: Some(wgpu::Operations {
-                            load: wgpu::LoadOp::Clear(1.0),
-                            store: wgpu::StoreOp::Store,
-                        }),
-                        stencil_ops: None,
-                    }),
-                    occlusion_query_set: None,
-                    timestamp_writes: None, // overwritten by wgpu_profiler
-                };
-                Self::render_pbr_meshes(
-                    &self.base,
-                    data,
-                    private_data,
-                    profiler,
-                    pass_label,
-                    &mut encoder,
-                    shadow_render_pass_desc,
-                    &self.constant_data.directional_shadow_map_pipeline,
-                    &private_data.camera_lights_and_pbr_shader_options_bind_groups[1 + light_index],
-                    true,
-                    2u32.pow((1 + light_index).try_into().unwrap()),
-                    None,
-                );
->>>>>>> f1427958
             }
             for light_index in 0..engine_state.scene.point_lights.len() {
                 if light_index >= POINT_LIGHT_SHOW_MAP_COUNT as usize {
@@ -4955,11 +4913,8 @@
                                 ..Default::default()
                             });
 
-<<<<<<< HEAD
-=======
                         let pass_label = "Point light shadow map";
 
->>>>>>> f1427958
                         let shadow_render_pass_desc = wgpu::RenderPassDescriptor {
                             label: USE_LABELS.then_some(pass_label),
                             color_attachments: &[],
@@ -5010,19 +4965,22 @@
             a: 1.0,
         };
 
-<<<<<<< HEAD
         if data.enable_depth_prepass {
+            let depth_prepass_pass_label = "Depth pre-pass";
+
             let depth_prepass_render_pass_desc = wgpu::RenderPassDescriptor {
-                label: USE_LABELS.then_some("Depth pre-pass"),
+                label: USE_LABELS.then_some(depth_prepass_pass_label),
                 color_attachments: &[],
                 depth_stencil_attachment: Some(wgpu::RenderPassDepthStencilAttachment {
                     view: &private_data.depth_texture.view,
                     depth_ops: Some(wgpu::Operations {
                         load: wgpu::LoadOp::Clear(0.0),
-                        store: true,
+                        store: wgpu::StoreOp::Store,
                     }),
                     stencil_ops: None,
                 }),
+                occlusion_query_set: None,
+                timestamp_writes: None, // overwritten by wgpu_profiler
             };
 
             Self::render_pbr_meshes(
@@ -5030,8 +4988,9 @@
                 data,
                 private_data,
                 profiler,
+                depth_prepass_pass_label,
                 &mut encoder,
-                &depth_prepass_render_pass_desc,
+                depth_prepass_render_pass_desc,
                 &self.constant_data.depth_prepass_pipeline,
                 &private_data.camera_lights_and_pbr_shader_options_bind_groups[0],
                 false,
@@ -5039,9 +4998,8 @@
                 None,
             );
         }
-=======
+
         let pbr_meshes_pass_label = "Pbr meshes";
->>>>>>> f1427958
 
         let shading_render_pass_desc = wgpu::RenderPassDescriptor {
             label: USE_LABELS.then_some(pbr_meshes_pass_label),
@@ -5056,17 +5014,12 @@
             depth_stencil_attachment: Some(wgpu::RenderPassDepthStencilAttachment {
                 view: &private_data.depth_texture.view,
                 depth_ops: Some(wgpu::Operations {
-<<<<<<< HEAD
                     load: if data.enable_depth_prepass {
                         wgpu::LoadOp::Load
                     } else {
                         wgpu::LoadOp::Clear(0.0)
                     },
-                    store: true,
-=======
-                    load: wgpu::LoadOp::Clear(0.0),
                     store: wgpu::StoreOp::Store,
->>>>>>> f1427958
                 }),
                 stencil_ops: None,
             }),
@@ -5610,70 +5563,6 @@
 
         render_pass.set_pipeline(pipeline);
 
-<<<<<<< HEAD
-                render_pass.set_bind_group(0, camera_lights_shader_options_bind_group, &[]);
-                if !is_shadow {
-                    render_pass.set_bind_group(
-                        1,
-                        &private_data.environment_textures_bind_group,
-                        &[],
-                    );
-                }
-                for (pbr_instance_chunk_index, pbr_instance_chunk) in
-                    private_data.all_pbr_instances.chunks().iter().enumerate()
-                {
-                    // TODO: if none of the instances pass the culling test, we should
-                    //       early out at the beginning of this function to avoid creating
-                    //       the render pass / clearing the texture at all.
-                    if !private_data.all_pbr_instances_culling_masks[pbr_instance_chunk_index]
-                        [culling_mask_camera_index]
-                    {
-                        continue;
-                    }
-
-                    let (mesh_index, pbr_material_index) = pbr_instance_chunk.id;
-                    let bone_transforms_buffer_start_index = private_data
-                        .all_bone_transforms
-                        .animated_bone_transforms
-                        .iter()
-                        .find(|bone_slice| bone_slice.mesh_index == mesh_index)
-                        .map(|bone_slice| bone_slice.start_index.try_into().unwrap())
-                        .unwrap_or(0);
-                    let instances_buffer_start_index = pbr_instance_chunk.start_index as u32;
-                    let instance_count = (pbr_instance_chunk.end_index
-                        - pbr_instance_chunk.start_index)
-                        / private_data.all_pbr_instances.stride();
-
-                    let geometry_buffers = &data.binded_meshes[mesh_index];
-
-                    let material = &data.binded_pbr_materials[pbr_material_index];
-
-                    render_pass.set_bind_group(
-                        if is_shadow { 1 } else { 2 },
-                        &private_data.bones_and_pbr_instances_bind_group,
-                        &[
-                            bone_transforms_buffer_start_index,
-                            instances_buffer_start_index,
-                        ],
-                    );
-                    render_pass.set_bind_group(
-                        if is_shadow { 2 } else { 3 },
-                        &material.textures_bind_group,
-                        &[],
-                    );
-                    render_pass
-                        .set_vertex_buffer(0, geometry_buffers.vertex_buffer.src().slice(..));
-                    render_pass.set_index_buffer(
-                        geometry_buffers.index_buffer.buffer.src().slice(..),
-                        geometry_buffers.index_buffer.format,
-                    );
-                    render_pass.draw_indexed(
-                        0..geometry_buffers.index_buffer.buffer.length() as u32,
-                        0,
-                        0..instance_count as u32,
-                    );
-                }
-=======
         render_pass.set_bind_group(0, camera_lights_shader_options_bind_group, &[]);
         if !is_shadow {
             render_pass.set_bind_group(1, &private_data.environment_textures_bind_group, &[]);
@@ -5684,11 +5573,10 @@
             // TODO: if none of the instances pass the culling test, we should
             //       early out at the beginning of this function to avoid creating
             //       the render pass / clearing the texture at all.
-            if private_data.all_pbr_instances_culling_masks[pbr_instance_chunk_index] & culling_mask
-                == 0
+            if !private_data.all_pbr_instances_culling_masks[pbr_instance_chunk_index]
+                [culling_mask_camera_index]
             {
                 continue;
->>>>>>> f1427958
             }
 
             let (mesh_index, pbr_material_index) = pbr_instance_chunk.id;

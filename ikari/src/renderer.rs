use crate::buffer::{ChunkedBuffer, GpuBuffer};
use crate::camera::{
    build_cubemap_face_camera_view_directions, build_cubemap_face_camera_views,
    build_cubemap_face_frusta, MeshShaderCameraRaw, ShaderCameraData, SkyboxShaderCameraRaw,
};
use crate::collisions::{CameraFrustumDescriptor, Frustum, IntersectionResult, Sphere};
use crate::engine_state::EngineState;
use crate::file_manager::GameFilePath;
use crate::mesh::{
    BasicMesh, DynamicPbrParams, GpuPbrMeshInstance, GpuTransparentMeshInstance,
    GpuUnlitMeshInstance, GpuWireframeMeshInstance, IndexedPbrTextures, PbrTextures, ShaderVertex,
};
use crate::mutex::Mutex;
use crate::physics::rapier3d_f64::prelude::*;
use crate::raw_image::RawImage;
use crate::sampler_cache::{SamplerCache, SamplerDescriptor};
use crate::scene::{GameNode, GameNodeDescBuilder, GameNodeId, GameNodeVisual, Material, Scene};
use crate::skinning::{get_all_bone_data, AllBoneTransforms};
use crate::texture::Texture;
use crate::time::Duration;
use crate::transform::{look_in_dir, Transform, TransformBuilder};
use crate::ui::{IkariUiContainer, UiProgramEvents};
use crate::wasm_not_sync::WasmNotArc;

use std::cmp::Ordering;
use std::collections::{hash_map::Entry, HashMap};
use std::num::NonZeroU64;
use std::ops::Deref;
use std::path::PathBuf;
use std::sync::{Arc, OnceLock};

use bitvec::prelude::*;

use anyhow::Result;
use glam::f32::{Mat4, Vec3};
use glam::Vec4;

use crate::physics::rapier3d_f64::na::Vector3;
use crate::physics::rapier3d_f64::parry::query::PointQuery;
use serde::Deserialize;
use serde::Serialize;
use smallvec::{smallvec, SmallVec};
use wgpu::util::DeviceExt;

pub(crate) const USE_LABELS: bool = true;
pub(crate) const USE_ORTHOGRAPHIC_CAMERA: bool = false;
pub(crate) const DISABLE_EXPENSIVE_CULLING: bool = false;
pub(crate) const USE_EXTRA_SHADOW_MAP_CULLING: bool = true;
pub(crate) const DRAW_FRUSTUM_BOUNDING_SPHERE_FOR_SHADOW_MAPS: bool = false;
pub(crate) const ENABLE_GRAPHICS_API_VALIDATION: bool = false;
pub(crate) const PRESORT_INSTANCES_BY_MESH_MATERIAL: bool = false;
pub(crate) const USE_ADAPTER_MIN_STORAGE_BUFFER_OFFSET_ALIGNMENT: bool = true;

pub const MAX_LIGHT_COUNT: usize = 32;
pub const MAX_SHADOW_CASCADES: usize = 4;
pub const DEFAULT_WIREFRAME_COLOR: [f32; 4] = [0.0, 1.0, 1.0, 1.0];
pub const POINT_LIGHT_SHADOW_MAP_FRUSTUM_NEAR_PLANE: f32 = 0.1;
pub const POINT_LIGHT_SHADOW_MAP_FRUSTUM_FAR_PLANE: f32 = 1000.0;
pub const POINT_LIGHT_SHADOW_MAP_RESOLUTION: u32 = 1024;
pub const DIRECTIONAL_LIGHT_SHADOW_MAP_RESOLUTION: u32 = 2048;
// pub const DIRECTIONAL_LIGHT_SHADOW_MAP_RESOLUTION: u32 = 512;
pub const POINT_LIGHT_SHOW_MAP_COUNT: u32 = 2;
pub const DIRECTIONAL_LIGHT_SHOW_MAP_COUNT: u32 = 2;
pub const DIRECTIONAL_LIGHT_PROJ_BOX_LENGTH: f32 = 50.0;
pub const MIN_SHADOW_MAP_BIAS: f32 = 0.00005;
pub const NEW_BLOOM_TARGET_MIP_COUNT: u32 = 5;

// see last comment here for why we don't have 'Hash': https://internals.rust-lang.org/t/f32-f64-should-implement-hash/5436/33
#[repr(C)]
#[derive(Copy, Clone, Debug, Default, PartialEq, Serialize, Deserialize)]
pub struct F16(pub half::f16);

unsafe impl bytemuck::Pod for F16 {}
unsafe impl bytemuck::Zeroable for F16 {}

impl Deref for F16 {
    type Target = half::f16;

    fn deref(&self) -> &Self::Target {
        &self.0
    }
}

impl From<f32> for F16 {
    fn from(value: f32) -> Self {
        Self(half::f16::from_f32(value))
    }
}

#[repr(C)]
#[derive(Debug, Copy, Clone, bytemuck::Pod, bytemuck::Zeroable)]
struct PointLightUniform {
    position: [f32; 4],
    color: [f32; 4],
}

impl Default for PointLightUniform {
    fn default() -> Self {
        Self {
            position: [0.0, 0.0, 0.0, 1.0],
            color: [0.0, 0.0, 0.0, 0.0],
        }
    }
}

fn make_point_light_uniform_buffer(engine_state: &EngineState) -> Vec<PointLightUniform> {
    let mut light_uniforms = Vec::new();

    let active_light_count = engine_state.scene.point_lights.len();
    let mut active_lights = engine_state
        .scene
        .point_lights
        .iter()
        .flat_map(|point_light| {
            engine_state
                .scene
                .get_node(point_light.node_id)
                .map(|light_node| {
                    let position = light_node.transform.position();
                    PointLightUniform {
                        position: [position.x, position.y, position.z, 1.0],
                        color: [
                            point_light.color.x,
                            point_light.color.y,
                            point_light.color.z,
                            point_light.intensity,
                        ],
                    }
                })
        })
        .collect::<Vec<_>>();
    light_uniforms.append(&mut active_lights);

    let mut inactive_lights = (0..(MAX_LIGHT_COUNT - active_light_count))
        .map(|_| PointLightUniform::default())
        .collect::<Vec<_>>();
    light_uniforms.append(&mut inactive_lights);

    light_uniforms
}

#[repr(C)]
#[derive(Debug, Copy, Clone, bytemuck::Pod, bytemuck::Zeroable, Default)]
struct PbrShaderOptionsUniform {
    options_1: [f32; 4],
    options_2: [f32; 4],
    options_3: [f32; 4],
    options_4: [f32; 4],
}

#[repr(C)]
#[derive(Debug, Copy, Clone, bytemuck::Pod, bytemuck::Zeroable)]
struct DirectionalLightUniform {
    direction: [f32; 4],
    color: [f32; 4],
}

impl DirectionalLightUniform {
    pub fn new(light: &DirectionalLight) -> Self {
        let DirectionalLight {
            direction,
            color,
            intensity,
            ..
        } = light;

        Self {
            direction: [direction.x, direction.y, direction.z, 1.0],
            color: [color.x, color.y, color.z, *intensity],
        }
    }
}

impl Default for DirectionalLightUniform {
    fn default() -> Self {
        Self {
            direction: [0.0, -1.0, 0.0, 1.0],
            color: [0.0, 0.0, 0.0, 0.0],
        }
    }
}

/// is a square prism
#[derive(Debug, Copy, Clone)]
pub struct CascadeProjectionVolume {
    pub half_thickness: f32,
    pub half_depth: f32,
    pub center: Vec3,
    pub direction: Vec3,
    /// side length of a pixel of the shadow map in world units
    pub pixel_size: f32,
    pub aabb: rapier3d_f64::prelude::Aabb,
}

impl CascadeProjectionVolume {
    /// creates a transform that transforms a 2x2 cube centered at the origin to become this volume
    pub fn box_transform(&self) -> Transform {
        let mut transform = look_in_dir(self.center, self.direction);

        transform.set_scale(Vec3::new(
            self.half_thickness,
            self.half_thickness,
            self.half_depth,
        ));

        transform
    }

    pub fn shader_orthographic_projection(&self) -> ShaderCameraData {
        ShaderCameraData::orthographic(
            look_in_dir(self.center, self.direction),
            self.half_thickness * 2.0,
            self.half_thickness * 2.0,
            -self.half_depth,
            self.half_depth,
            false,
        )
    }
}

#[derive(Debug, Copy, Clone)]
pub struct ResolvedDirectionalLightCascade {
    // distance from minimum_cascade_distance to the far place of the slice of the
    // frustum that was used for computing the bounding volume for the slice
    frustum_slice_far_distance: f32,
    projection_volume: CascadeProjectionVolume,
}

#[repr(C)]
#[derive(Debug, Copy, Clone, bytemuck::Pod, bytemuck::Zeroable, Default)]
struct DirectionalLightCascadeUniform {
    world_space_to_light_space: [[f32; 4]; 4],
    frustum_slice_far_distance: f32,
    pixel_size: f32,
    _padding: [f32; 2],
}

impl DirectionalLightCascadeUniform {
    pub fn new(resolved_cascade: ResolvedDirectionalLightCascade, light_direction: Vec3) -> Self {
        let projection_volume = resolved_cascade.projection_volume;

        let shader_camera_data = ShaderCameraData::orthographic(
            look_in_dir(projection_volume.center, light_direction),
            projection_volume.half_thickness * 2.0,
            projection_volume.half_thickness * 2.0,
            -projection_volume.half_depth,
            projection_volume.half_depth,
            false,
        );

        Self {
            world_space_to_light_space: (shader_camera_data.proj * shader_camera_data.view)
                .to_cols_array_2d(),
            frustum_slice_far_distance: resolved_cascade.frustum_slice_far_distance,
            pixel_size: projection_volume.pixel_size,
            _padding: Default::default(),
        }
    }
}

fn make_directional_light_uniform_buffer(
    lights: &[DirectionalLight],
    all_resolved_cascades: &[Vec<ResolvedDirectionalLightCascade>],
) -> Vec<u8> {
    let mut light_uniforms = vec![];
    light_uniforms.reserve_exact(MAX_LIGHT_COUNT);

    let active_light_count = lights.len();
    let mut active_lights = lights
        .iter()
        .map(DirectionalLightUniform::new)
        .collect::<Vec<_>>();
    light_uniforms.append(&mut active_lights);
    light_uniforms.resize(MAX_LIGHT_COUNT, DirectionalLightUniform::default());

    let mut cascade_uniforms = vec![];
    cascade_uniforms.reserve_exact(MAX_LIGHT_COUNT * MAX_SHADOW_CASCADES);
    let mut tmp_cascade_distances = vec![];
    tmp_cascade_distances.reserve_exact(MAX_SHADOW_CASCADES);

    for light_index in 0..active_light_count {
        let light_direction = lights[light_index].direction;

        for i in 0..all_resolved_cascades[light_index].len() {
            tmp_cascade_distances.push(DirectionalLightCascadeUniform::new(
                all_resolved_cascades[light_index][i],
                light_direction,
            ));
        }

        tmp_cascade_distances.resize(
            MAX_SHADOW_CASCADES,
            DirectionalLightCascadeUniform::default(),
        );

        cascade_uniforms.append(&mut tmp_cascade_distances);
    }

    cascade_uniforms.resize(
        MAX_LIGHT_COUNT * MAX_SHADOW_CASCADES,
        DirectionalLightCascadeUniform::default(),
    );

    let mut result_bytes = bytemuck::cast_slice(&light_uniforms).to_vec();
    result_bytes.extend_from_slice(bytemuck::cast_slice(&cascade_uniforms));

    result_bytes
}

#[derive(Copy, Clone, Debug, PartialEq, Eq, Default)]
pub enum CullingFrustumLockMode {
    Full,
    FocalPoint,
    #[default]
    None,
}

impl CullingFrustumLockMode {
    pub const ALL: [CullingFrustumLockMode; 3] = [
        CullingFrustumLockMode::None,
        CullingFrustumLockMode::Full,
        CullingFrustumLockMode::FocalPoint,
    ];
}

impl From<CullingFrustumLock> for CullingFrustumLockMode {
    fn from(value: CullingFrustumLock) -> Self {
        match value {
            CullingFrustumLock::Full(_) => CullingFrustumLockMode::Full,
            CullingFrustumLock::FocalPoint(_) => CullingFrustumLockMode::FocalPoint,
            CullingFrustumLock::None => CullingFrustumLockMode::None,
        }
    }
}

impl std::fmt::Display for CullingFrustumLockMode {
    fn fmt(&self, f: &mut std::fmt::Formatter<'_>) -> std::fmt::Result {
        write!(
            f,
            "{}",
            match self {
                CullingFrustumLockMode::Full => "On",
                CullingFrustumLockMode::FocalPoint => "Only FocalPoint",
                CullingFrustumLockMode::None => "Off",
            }
        )
    }
}

pub fn get_point_light_frustum_collider() -> &'static ConvexPolyhedron {
    static INSTANCE: OnceLock<ConvexPolyhedron> = OnceLock::new();
    INSTANCE.get_or_init(|| {
        CameraFrustumDescriptor {
            focal_point: Vec3::ZERO,
            forward_vector: Vec3::Z,
            aspect_ratio: 1.0,
            near_plane_distance: POINT_LIGHT_SHADOW_MAP_FRUSTUM_NEAR_PLANE,
            far_plane_distance: POINT_LIGHT_SHADOW_MAP_FRUSTUM_FAR_PLANE,
            fov_x: 90.0_f32.to_radians(),
        }
        .as_convex_polyhedron()
    })
}

struct CachedCameraFrustumCollider {
    collider: ConvexPolyhedron,
    isometry: Isometry<f64>,
    descriptor: CameraFrustumDescriptor,
}

impl CachedCameraFrustumCollider {
    pub fn new(descriptor: CameraFrustumDescriptor) -> Self {
        Self {
            collider: CameraFrustumDescriptor {
                focal_point: Vec3::ZERO,
                forward_vector: Vec3::Z,
                ..descriptor
            }
            .as_convex_polyhedron(),
            isometry: descriptor.get_isometry(),
            descriptor,
        }
    }

    pub fn collider(&self) -> &ConvexPolyhedron {
        &self.collider
    }

    pub fn isometry(&self) -> &Isometry<f64> {
        &self.isometry
    }

    pub fn update(&mut self, new_descriptor: &CameraFrustumDescriptor) {
        if self.descriptor.aspect_ratio != new_descriptor.aspect_ratio
            || self.descriptor.fov_x != new_descriptor.fov_x
            || self.descriptor.near_plane_distance != new_descriptor.near_plane_distance
            || self.descriptor.far_plane_distance != new_descriptor.far_plane_distance
        {
            self.collider = CameraFrustumDescriptor {
                focal_point: Vec3::ZERO,
                forward_vector: Vec3::Z,
                ..*new_descriptor
            }
            .as_convex_polyhedron();
        }

        if self.descriptor.focal_point != new_descriptor.focal_point
            || self.descriptor.forward_vector != new_descriptor.forward_vector
        {
            self.isometry = new_descriptor.get_isometry();
        }

        self.descriptor = *new_descriptor;
    }
}

fn make_pbr_shader_options_uniform_buffer(
    shadow_settings: ShadowSettings,
    enable_shadow_debug: bool,
    enable_cascade_debug: bool,
) -> PbrShaderOptionsUniform {
    let ShadowSettings {
        enable_soft_shadows,
        shadow_bias,
        soft_shadow_factor,
        soft_shadows_max_distance,
        soft_shadow_grid_dims,
        ..
    } = shadow_settings;

    let options_1 = [
        if enable_soft_shadows { 1.0 } else { 0.0 },
        soft_shadow_factor,
        if enable_shadow_debug { 1.0 } else { 0.0 },
        soft_shadow_grid_dims as f32,
    ];

    let options_2 = [
        shadow_bias,
        if enable_cascade_debug { 1.0 } else { 0.0 },
        soft_shadows_max_distance,
        0.0,
    ];

    PbrShaderOptionsUniform {
        options_1,
        options_2,
        ..Default::default()
    }
}

#[derive(Debug)]
pub struct BindableTexture {
    pub raw_image: RawImage,
    pub name: Option<String>,
    pub sampler_descriptor: crate::sampler_cache::SamplerDescriptor,
}

#[derive(Debug)]
pub struct BindablePbrMaterial {
    pub textures: IndexedPbrTextures,
    pub dynamic_pbr_params: DynamicPbrParams,
}

#[derive(Debug)]
pub struct BindedPbrMaterial {
    pub textures_bind_group: WasmNotArc<wgpu::BindGroup>,
    pub dynamic_pbr_params: DynamicPbrParams,
}

#[derive(Debug, Clone)]
pub enum BindableIndices {
    U16(Vec<u16>),
    U32(Vec<u32>),
}

impl BindableIndices {
    pub fn format(&self) -> wgpu::IndexFormat {
        match self {
            BindableIndices::U16(_) => wgpu::IndexFormat::Uint16,
            BindableIndices::U32(_) => wgpu::IndexFormat::Uint32,
        }
    }
}

#[derive(Debug)]
pub struct BindableGeometryBuffers {
    pub vertices: Vec<ShaderVertex>,
    pub indices: BindableIndices,
    pub bounding_box: crate::collisions::Aabb,
}

#[derive(Debug)]
pub struct BindedIndexBuffer {
    pub buffer: GpuBuffer,
    pub format: wgpu::IndexFormat,
}

#[derive(Debug)]
pub struct BindedGeometryBuffers {
    pub vertex_buffer: GpuBuffer,
    pub index_buffer: BindedIndexBuffer,
    pub bounding_box: crate::collisions::Aabb,
}

#[derive(Debug, PartialEq, Eq, Copy, Clone)]
pub enum MaterialType {
    Pbr,
    Unlit,
    Transparent,
}

impl From<Material> for MaterialType {
    fn from(material: Material) -> Self {
        match material {
            Material::Pbr { .. } => MaterialType::Pbr,
            Material::Unlit { .. } => MaterialType::Unlit,
            Material::Transparent { .. } => MaterialType::Transparent,
        }
    }
}

#[derive(Debug)]
pub struct BindableWireframeMesh {
    pub source_mesh_index: usize,
    pub indices: BindableIndices,
}

#[derive(Debug)]
pub struct BindedWireframeMesh {
    pub source_mesh_index: usize,
    pub index_buffer: BindedIndexBuffer,
}

#[derive(Debug, Clone, Copy, PartialEq, Eq, Hash)]
pub enum DefaultTextureType {
    BaseColor,
    Normal,
    MetallicRoughness,
    MetallicRoughnessGLTF,
    Emissive,
    EmissiveGLTF,
    AmbientOcclusion,
}

#[derive(Clone, Debug)]
pub struct PointLight {
    pub node_id: GameNodeId,
    pub color: Vec3,
    pub intensity: f32,
}

#[derive(Copy, Clone, Debug)]
pub struct DirectionalLightShadowMappingConfig {
    pub num_cascades: u32,
    pub maximum_distance: f32,
    pub first_cascade_far_bound: f32,
}

impl Default for DirectionalLightShadowMappingConfig {
    fn default() -> Self {
        Self {
            num_cascades: 4,
            maximum_distance: 250.0,
            first_cascade_far_bound: 5.0,
        }
    }
}

#[derive(Copy, Clone, Debug)]
pub struct DirectionalLight {
    pub direction: Vec3,
    pub color: Vec3,
    pub intensity: f32,
    pub shadow_mapping_config: DirectionalLightShadowMappingConfig,
}

#[derive(Clone, Debug, Default)]
pub struct CullingStats {
    pub time_to_cull: Duration,
    pub total_count: u64,
    pub completely_culled_count: u64,
    pub main_camera_culled_count: u64,
    // one per cascade per light
    pub directional_lights_culled_counts: Vec<Vec<u64>>,
    // one per frustum per light
    pub point_light_culled_counts: Vec<Vec<u64>>,
}

pub struct BaseRenderer {
    pub device: wgpu::Device,
    pub queue: wgpu::Queue,
    pub adapter: wgpu::Adapter,
    pub limits: wgpu::Limits,
    pub mip_pipeline_cache: Mutex<HashMap<wgpu::TextureFormat, WasmNotArc<wgpu::RenderPipeline>>>,
    default_texture_cache: Mutex<HashMap<DefaultTextureType, WasmNotArc<Texture>>>,
    pub sampler_cache: Mutex<SamplerCache>,
}

pub struct SurfaceData {
    pub surface: wgpu::Surface<'static>,
    pub surface_config: wgpu::SurfaceConfiguration,
}

impl BaseRenderer {
    pub async fn offscreen(backends: wgpu::Backends, dxc_path: Option<PathBuf>) -> Result<Self> {
        let instance = Self::make_instance(backends, dxc_path);
        Self::new(instance, None).await
    }

    pub async fn with_window(
        backends: wgpu::Backends,
        dxc_path: Option<PathBuf>,
        window: Arc<winit::window::Window>,
    ) -> Result<(Self, SurfaceData)> {
        let window_size = window.inner_size();

        let instance = Self::make_instance(backends, dxc_path);
        let surface = instance.create_surface(window)?;

        let base = Self::new(instance, Some(&surface)).await?;

        let mut surface_config = surface
            .get_default_config(&base.adapter, window_size.width, window_size.height)
            .ok_or_else(|| {
                anyhow::anyhow!("Window surface is incompatible with the graphics adapter")
            })?;
        surface_config.usage = wgpu::TextureUsages::RENDER_ATTACHMENT;
        // surface_config.format = wgpu::TextureFormat::Bgra8UnormSrgb;
        surface_config.alpha_mode = wgpu::CompositeAlphaMode::Auto;
        surface_config.present_mode = wgpu::PresentMode::AutoVsync;
        surface_config.view_formats = vec![surface_config.format.add_srgb_suffix()];
        // this caused problems on Windows on dx12 and vulkan..
        // surface_config.desired_maximum_frame_latency = 1;
        surface.configure(&base.device, &surface_config);

        let capabilities = surface.get_capabilities(&base.adapter);

        log::info!(
            "WGPU surface initialized with:\nPossible formats: {:?}\nChosen format: {:?}\nPossible present modes: {:?}\nAlpha modes: {:?}",
            capabilities.formats,
            surface_config.format,
            capabilities.present_modes,
            capabilities.alpha_modes,
        );

        let surface_data = SurfaceData {
            surface,
            surface_config,
        };

        Ok((base, surface_data))
    }

    fn make_instance(backends: wgpu::Backends, dxc_path: Option<PathBuf>) -> wgpu::Instance {
        wgpu::Instance::new(wgpu::InstanceDescriptor {
            backends,
            dx12_shader_compiler: wgpu::Dx12Compiler::Dxc {
                dxil_path: dxc_path.clone(),
                dxc_path,
            },
            flags: if ENABLE_GRAPHICS_API_VALIDATION {
                wgpu::InstanceFlags::debugging()
            } else {
                wgpu::InstanceFlags::empty()
            },
            ..Default::default()
        })
    }

    async fn new(instance: wgpu::Instance, surface: Option<&wgpu::Surface<'_>>) -> Result<Self> {
        let request_adapter_options = wgpu::RequestAdapterOptions {
            power_preference: wgpu::PowerPreference::HighPerformance,
            compatible_surface: surface,
            force_fallback_adapter: false,
        };
        let adapter = instance
            .request_adapter(&request_adapter_options)
            .await
            .ok_or_else(|| {
                #[cfg(not(target_arch = "wasm32"))]
                {
                    anyhow::anyhow!(
                        "Failed to find a wgpu adapter with options: {request_adapter_options:?}"
                    )
                }
                #[cfg(target_arch = "wasm32")]
                {
                    anyhow::anyhow!(
                        "Failed to request a WebGPU adapter. Is WebGPU supported by your browser?"
                    )
                }
            })?;

        let mut optional_features = wgpu::Features::empty();

        // used by wgpu_profiler
        optional_features |= wgpu_profiler::GpuProfiler::ALL_WGPU_TIMER_FEATURES;

        // uses half of the memory of a rgba16f texture, so it saves a nice chunk of VRAM for the bloom effect
        // without any difference in visual quality that I could detect
        // the feature should be available "everywhere we would care about". see https://github.com/gpuweb/gpuweb/issues/3566
        optional_features |= wgpu::Features::RG11B10UFLOAT_RENDERABLE;

        // panic if these features are missing
        let mut required_features = wgpu::Features::empty();

        required_features |= wgpu::Features::TEXTURE_COMPRESSION_BC;

        let features = (adapter.features() & optional_features) | required_features;

        let mut required_limits = wgpu::Limits::default();

        if USE_ADAPTER_MIN_STORAGE_BUFFER_OFFSET_ALIGNMENT {
            required_limits.min_storage_buffer_offset_alignment =
                adapter.limits().min_storage_buffer_offset_alignment;
        }

        let (device, queue) = adapter
            .request_device(
                &wgpu::DeviceDescriptor {
                    label: None,
                    required_features: features,
                    required_limits,
                },
                None,
            )
            .await
            .map_err(|err| anyhow::anyhow!("Failed to create wgpu device: {err}"))?;

        log::info!(
            "WGPU device initialized with:\nAdapter: {:?}\nFeatures: {:?}",
            adapter.get_info(),
            device.features()
        );

        let limits = device.limits();

        Ok(Self {
            device,
            adapter,
            queue,
            limits,
            mip_pipeline_cache: Mutex::new(HashMap::new()),
            default_texture_cache: Mutex::new(HashMap::new()),
            sampler_cache: Mutex::new(SamplerCache::default()),
        })
    }

    pub fn get_default_texture(
        &self,
        default_texture_type: DefaultTextureType,
    ) -> anyhow::Result<WasmNotArc<Texture>> {
        let mut default_texture_cache_guard = self.default_texture_cache.lock();
        let default_texture = match default_texture_cache_guard.entry(default_texture_type) {
            Entry::Occupied(texture) => texture.get().clone(),
            Entry::Vacant(_) => {
                let color: [u8; 4] = match default_texture_type {
                    DefaultTextureType::BaseColor => [255, 255, 255, 255],
                    DefaultTextureType::Normal => [127, 127, 255, 255],
                    DefaultTextureType::MetallicRoughness => [255, 255, 255, 255],
                    DefaultTextureType::MetallicRoughnessGLTF => [255, 127, 0, 255],
                    DefaultTextureType::Emissive => [0, 0, 0, 255],
                    DefaultTextureType::EmissiveGLTF => [255, 255, 255, 255],
                    DefaultTextureType::AmbientOcclusion => [255, 255, 255, 255],
                };
                WasmNotArc::new(Texture::from_color(self, color)?)
            }
        };
        if let Entry::Vacant(entry) = default_texture_cache_guard.entry(default_texture_type) {
            entry.insert(default_texture.clone());
        }
        Ok(default_texture)
    }
}

#[derive(Clone, Debug)]
pub enum CullingFrustumLock {
    Full(CameraFrustumDescriptor),
    FocalPoint(Vec3),
    None,
}

type MeshMaterialIndexPair = (usize, usize);

pub struct RendererPrivateData {
    // cpu
    all_bone_transforms: AllBoneTransforms,
    all_pbr_instances: ChunkedBuffer<GpuPbrMeshInstance, MeshMaterialIndexPair>,
    all_pbr_instances_culling_masks: Vec<BitVec>,
    pbr_mesh_index_to_gpu_instances:
        HashMap<MeshMaterialIndexPair, (SmallVec<[GpuPbrMeshInstance; 1]>, BitVec, f32)>,
    all_unlit_instances: ChunkedBuffer<GpuUnlitMeshInstance, usize>,
    all_transparent_instances: ChunkedBuffer<GpuUnlitMeshInstance, usize>,
    all_wireframe_instances: ChunkedBuffer<GpuWireframeMeshInstance, usize>,
    debug_node_bounding_spheres_nodes: Vec<GameNodeId>,
    debug_culling_frustum_nodes: Vec<GameNodeId>,
    debug_culling_frustum_mesh_index: Option<usize>,

    culling_frustum_collider: Option<CachedCameraFrustumCollider>,
    frustum_culling_lock: CullingFrustumLock, // for debug
    skybox_weights: [f32; 2],
    old_bloom_threshold_cleared: bool,
    new_bloom_cleared: bool,

    new_pending_surface_config: Option<wgpu::SurfaceConfiguration>,
    current_render_scale: f32,

    // gpu
    camera_lights_and_pbr_shader_options_bind_group_layout: wgpu::BindGroupLayout,

    camera_lights_and_pbr_shader_options_bind_groups: Vec<wgpu::BindGroup>,
    bones_and_pbr_instances_bind_group: wgpu::BindGroup,
    bones_and_unlit_instances_bind_group: wgpu::BindGroup,
    bones_and_transparent_instances_bind_group: wgpu::BindGroup,
    bones_and_wireframe_instances_bind_group: wgpu::BindGroup,
    old_bloom_config_bind_groups: [wgpu::BindGroup; 2],
    new_bloom_downscale_config_bind_groups: Vec<wgpu::BindGroup>,
    new_bloom_upscale_config_bind_group: wgpu::BindGroup,
    tone_mapping_config_bind_group: wgpu::BindGroup,
    environment_textures_bind_group: wgpu::BindGroup,
    shading_and_old_bloom_textures_bind_group: wgpu::BindGroup,
    shading_and_new_bloom_texture_bind_group: wgpu::BindGroup,
    tone_mapping_texture_bind_group: wgpu::BindGroup,
    shading_texture_bind_group: wgpu::BindGroup,
    old_bloom_pingpong_texture_bind_groups: [wgpu::BindGroup; 2],
    new_bloom_texture_bind_group: wgpu::BindGroup,
    new_bloom_texture_mip_bind_groups: Vec<wgpu::BindGroup>,

    camera_buffers: Vec<wgpu::Buffer>,
    point_lights_buffer: wgpu::Buffer,
    directional_lights_buffer: wgpu::Buffer,
    pbr_shader_options_buffer: wgpu::Buffer,
    old_bloom_config_buffers: [wgpu::Buffer; 2],
    new_bloom_downscale_config_buffers: Vec<wgpu::Buffer>,
    new_bloom_upscale_config_buffer: wgpu::Buffer,
    tone_mapping_config_buffer: wgpu::Buffer,
    bones_buffer: GpuBuffer,
    pbr_instances_buffer: GpuBuffer,
    unlit_instances_buffer: GpuBuffer,
    transparent_instances_buffer: GpuBuffer,
    wireframe_instances_buffer: GpuBuffer,

    skyboxes: [BindedSkybox; 2],
    skybox_weights_buffer: wgpu::Buffer,

    point_shadow_map_textures: Texture,
    directional_shadow_map_textures: Texture,

    shading_texture: Texture,
    tone_mapping_texture: Texture,
    depth_texture: Texture,
    old_bloom_pingpong_textures: [Texture; 2],
    new_bloom_texture: Texture,
    new_bloom_texture_mip_views: Vec<wgpu::TextureView>,
    brdf_lut: Texture,

    new_bloom_mip_count: u32,
}

#[derive(Debug)]
pub struct BindableScene {
    pub path: GameFilePath,
    pub scene: Scene,
    pub bindable_meshes: Vec<BindableGeometryBuffers>,
    pub bindable_wireframe_meshes: Vec<BindableWireframeMesh>,
    pub bindable_pbr_materials: Vec<BindablePbrMaterial>,
    pub textures: Vec<BindableTexture>,
}

#[derive(Debug)]
pub struct BindedScene {
    pub path: GameFilePath,
    pub scene: Scene,
    pub binded_meshes: Vec<BindedGeometryBuffers>,
    pub binded_wireframe_meshes: Vec<BindedWireframeMesh>,
    pub binded_pbr_materials: Vec<BindedPbrMaterial>,
    pub textures: Vec<Texture>,
}

#[derive(Debug, Clone)]
pub enum SkyboxBackgroundPath {
    Cube([GameFilePath; 6]),
    ProcessedCube([GameFilePath; 6]),
    Equirectangular(GameFilePath),
}

#[derive(Debug, Clone)]
pub enum SkyboxEnvironmentHDRPath {
    Equirectangular(GameFilePath),
    ProcessedCube {
        diffuse: GameFilePath,
        specular: GameFilePath,
    },
}

#[derive(Debug, Clone)]
pub struct SkyboxPaths {
    pub background: SkyboxBackgroundPath,
    pub environment_hdr: Option<SkyboxEnvironmentHDRPath>,
}

impl SkyboxPaths {
    pub fn to_flattened_file_paths(&self) -> Vec<GameFilePath> {
        let backgrounds = match &self.background {
            SkyboxBackgroundPath::Cube(paths) => paths.to_vec(),
            SkyboxBackgroundPath::ProcessedCube(paths) => paths.to_vec(),
            SkyboxBackgroundPath::Equirectangular(path) => vec![path.clone()],
        };

        let environment_hdrs = match &self.environment_hdr {
            Some(SkyboxEnvironmentHDRPath::Equirectangular(path)) => vec![path.clone()],
            Some(SkyboxEnvironmentHDRPath::ProcessedCube { diffuse, specular }) => {
                vec![diffuse.clone(), specular.clone()]
            }
            None => vec![],
        };

        backgrounds
            .iter()
            .chain(environment_hdrs.iter())
            .cloned()
            .collect()
    }
}

#[derive(Debug)]
pub enum BindableSkyboxBackground {
    Cube(RawImage),
    Equirectangular(RawImage),
}

#[derive(Debug)]
pub enum BindableSkyboxHDREnvironment {
    Equirectangular(RawImage),
    Cube {
        diffuse: RawImage,
        specular: RawImage,
    },
}

#[derive(Debug)]
pub struct BindableSkybox {
    pub paths: SkyboxPaths,
    pub background: BindableSkyboxBackground,
    pub environment_hdr: Option<BindableSkyboxHDREnvironment>,
}

#[derive(Debug)]
pub struct BindedSkybox {
    pub background: Texture,
    pub diffuse_environment_map: Texture,
    pub specular_environment_map: Texture,
}

#[derive(Debug)]
pub enum SkyboxSlot {
    One,
    Two,
}

impl SkyboxSlot {
    pub fn as_index(&self) -> usize {
        match self {
            SkyboxSlot::One => 0,
            SkyboxSlot::Two => 1,
        }
    }
}

#[derive(Debug, Copy, Clone, PartialEq, Eq)]
pub enum BloomType {
    Disabled,
    Old,
    New,
}

impl BloomType {
    pub const ALL: [BloomType; 3] = [BloomType::Disabled, BloomType::Old, BloomType::New];
}

impl std::fmt::Display for BloomType {
    fn fmt(&self, f: &mut std::fmt::Formatter<'_>) -> std::fmt::Result {
        write!(
            f,
            "{}",
            match self {
                BloomType::New => "New",
                BloomType::Old => "Old",
                BloomType::Disabled => "Disabled",
            }
        )
    }
}

#[derive(Debug, Copy, Clone, PartialEq)]
pub struct GeneralSettings {
    pub render_scale: f32,
    pub enable_depth_prepass: bool,
}

impl Default for GeneralSettings {
    fn default() -> Self {
        Self {
            render_scale: 1.0,
            enable_depth_prepass: false,
        }
    }
}

#[derive(Debug, Copy, Clone, PartialEq)]
pub struct CameraSettings {
    pub fov_x: f32,
    pub near_plane_distance: f32,
    pub far_plane_distance: f32,
}

impl Default for CameraSettings {
    fn default() -> Self {
        Self {
            fov_x: 103.0f32.to_radians(),
            near_plane_distance: 0.001,
            far_plane_distance: 100000.0,
        }
    }
}

#[derive(Debug, Copy, Clone, PartialEq)]
pub struct PostEffectSettings {
    pub tone_mapping_exposure: f32,

    pub bloom_type: BloomType,

    pub old_bloom_threshold: f32,
    pub old_bloom_ramp_size: f32,

    pub new_bloom_radius: f32,
    pub new_bloom_intensity: f32,
}

impl Default for PostEffectSettings {
    fn default() -> Self {
        Self {
            tone_mapping_exposure: 1.0,
            bloom_type: BloomType::New,

            old_bloom_threshold: 0.8,
            old_bloom_ramp_size: 0.2,

            new_bloom_radius: 0.005,
            new_bloom_intensity: 0.04,
        }
    }
}

#[derive(Debug, Copy, Clone, PartialEq)]
pub struct ShadowSettings {
    pub enable_shadows: bool,
    pub enable_soft_shadows: bool,
    pub shadow_bias: f32,
    pub soft_shadow_factor: f32,
    pub soft_shadows_max_distance: f32,
    pub soft_shadow_grid_dims: u32,
    pub shadow_small_object_culling_size_pixels: f32,
}

impl Default for ShadowSettings {
    fn default() -> Self {
        Self {
            enable_shadows: true,
            enable_soft_shadows: true,
            shadow_bias: 0.001,
            soft_shadow_factor: 0.00003,
            soft_shadows_max_distance: 100.0,
            soft_shadow_grid_dims: 4,
            shadow_small_object_culling_size_pixels: 16.0,
        }
    }
}

#[derive(Debug, Copy, Clone, PartialEq, Default)]
pub struct DebugSettings {
    pub enable_wireframe_mode: bool,
    pub draw_node_bounding_spheres: bool,
    pub draw_culling_frustum: bool,
    pub draw_point_light_culling_frusta: bool,
    pub draw_directional_light_culling_frusta: bool,
    pub enable_shadow_debug: bool,
    pub enable_cascade_debug: bool,
    pub record_culling_stats: bool,
}

pub struct RendererData {
    pub camera_node_id: Option<GameNodeId>,
    pub last_frame_culling_stats: Option<CullingStats>,

    pub general_settings: GeneralSettings,
    pub camera_settings: CameraSettings,
    pub post_effect_settings: PostEffectSettings,
    pub shadow_settings: ShadowSettings,
    pub debug_settings: DebugSettings,

    // binded (uploaded to gpu) data
    pub binded_meshes: Vec<BindedGeometryBuffers>,
    pub binded_wireframe_meshes: Vec<BindedWireframeMesh>,
    pub binded_pbr_materials: Vec<BindedPbrMaterial>,
    pub textures: Vec<Texture>,
}

pub struct RendererConstantData {
    pub skybox_mesh: BindedGeometryBuffers,

    pub single_texture_bind_group_layout: wgpu::BindGroupLayout,
    pub two_texture_bind_group_layout: wgpu::BindGroupLayout,
    pub single_cube_texture_bind_group_layout: wgpu::BindGroupLayout,
    pub single_uniform_bind_group_layout: wgpu::BindGroupLayout,
    pub two_uniform_bind_group_layout: wgpu::BindGroupLayout,
    pub bones_and_instances_bind_group_layout: wgpu::BindGroupLayout,
    pub pbr_textures_bind_group_layout: wgpu::BindGroupLayout,
    pub environment_textures_bind_group_layout: wgpu::BindGroupLayout,

    pub mesh_pipeline: wgpu::RenderPipeline,
    pub depth_prepass_pipeline: wgpu::RenderPipeline,
    pub unlit_mesh_pipeline: wgpu::RenderPipeline,
    pub transparent_mesh_pipeline: wgpu::RenderPipeline,
    pub wireframe_pipeline: wgpu::RenderPipeline,
    pub skybox_pipeline: wgpu::RenderPipeline,
    pub tone_mapping_pipeline: wgpu::RenderPipeline,
    pub surface_blit_pipeline: wgpu::RenderPipeline,
    pub point_shadow_map_pipeline: wgpu::RenderPipeline,
    pub directional_shadow_map_pipeline: wgpu::RenderPipeline,
    pub old_bloom_threshold_pipeline: wgpu::RenderPipeline,
    pub old_bloom_blur_pipeline: wgpu::RenderPipeline,
    pub new_bloom_downscale_pipeline: wgpu::RenderPipeline,
    pub new_bloom_upscale_pipeline: wgpu::RenderPipeline,
    pub equirectangular_to_cubemap_pipeline: wgpu::RenderPipeline,
    pub equirectangular_to_cubemap_hdr_pipeline: wgpu::RenderPipeline,
    pub diffuse_env_map_gen_pipeline: wgpu::RenderPipeline,
    pub specular_env_map_gen_pipeline: wgpu::RenderPipeline,

    pub cube_mesh_index: usize,
    pub sphere_mesh_index: usize,
    pub plane_mesh_index: usize,
}

pub struct Renderer {
    pub base: WasmNotArc<BaseRenderer>,
    pub data: WasmNotArc<Mutex<RendererData>>,
    pub constant_data: WasmNotArc<RendererConstantData>,
    private_data: Mutex<RendererPrivateData>,
    profiler: Mutex<wgpu_profiler::GpuProfiler>,
}

type PointLightFrustaWithCullingInfo = Vec<Option<(Vec<(Frustum, bool)>, bool)>>;

impl Renderer {
    pub async fn new(
        base: BaseRenderer,
        framebuffer_format: wgpu::TextureFormat,
        framebuffer_size: (u32, u32),
    ) -> Result<Self> {
        let unlit_mesh_shader = base
            .device
            .create_shader_module(wgpu::ShaderModuleDescriptor {
                label: USE_LABELS.then_some("Unlit Mesh Shader"),
                source: wgpu::ShaderSource::Wgsl(include_str!("shaders/unlit_mesh.wgsl").into()),
            });

        let blit_shader = base
            .device
            .create_shader_module(wgpu::ShaderModuleDescriptor {
                label: USE_LABELS.then_some("Blit Shader"),
                source: wgpu::ShaderSource::Wgsl(include_str!("shaders/blit.wgsl").into()),
            });

        let textured_mesh_shader = base
            .device
            .create_shader_module(wgpu::ShaderModuleDescriptor {
                label: USE_LABELS.then_some("Textured Mesh Shader"),
                source: wgpu::ShaderSource::Wgsl(include_str!("shaders/textured_mesh.wgsl").into()),
            });

        let skybox_shader = base
            .device
            .create_shader_module(wgpu::ShaderModuleDescriptor {
                label: USE_LABELS.then_some("Skybox Shader"),
                source: wgpu::ShaderSource::Wgsl(include_str!("shaders/skybox.wgsl").into()),
            });

        let single_texture_bind_group_layout =
            base.device
                .create_bind_group_layout(&wgpu::BindGroupLayoutDescriptor {
                    entries: &[
                        wgpu::BindGroupLayoutEntry {
                            binding: 0,
                            visibility: wgpu::ShaderStages::FRAGMENT,
                            ty: wgpu::BindingType::Texture {
                                multisampled: false,
                                view_dimension: wgpu::TextureViewDimension::D2,
                                sample_type: wgpu::TextureSampleType::Float { filterable: true },
                            },
                            count: None,
                        },
                        wgpu::BindGroupLayoutEntry {
                            binding: 1,
                            visibility: wgpu::ShaderStages::FRAGMENT,
                            ty: wgpu::BindingType::Sampler(wgpu::SamplerBindingType::Filtering),
                            count: None,
                        },
                    ],
                    label: USE_LABELS.then_some("single_texture_bind_group_layout"),
                });

        let two_texture_bind_group_layout =
            base.device
                .create_bind_group_layout(&wgpu::BindGroupLayoutDescriptor {
                    entries: &[
                        wgpu::BindGroupLayoutEntry {
                            binding: 0,
                            visibility: wgpu::ShaderStages::FRAGMENT,
                            ty: wgpu::BindingType::Texture {
                                multisampled: false,
                                view_dimension: wgpu::TextureViewDimension::D2,
                                sample_type: wgpu::TextureSampleType::Float { filterable: true },
                            },
                            count: None,
                        },
                        wgpu::BindGroupLayoutEntry {
                            binding: 1,
                            visibility: wgpu::ShaderStages::FRAGMENT,
                            ty: wgpu::BindingType::Sampler(wgpu::SamplerBindingType::Filtering),
                            count: None,
                        },
                        wgpu::BindGroupLayoutEntry {
                            binding: 2,
                            visibility: wgpu::ShaderStages::FRAGMENT,
                            ty: wgpu::BindingType::Texture {
                                multisampled: false,
                                view_dimension: wgpu::TextureViewDimension::D2,
                                sample_type: wgpu::TextureSampleType::Float { filterable: true },
                            },
                            count: None,
                        },
                        wgpu::BindGroupLayoutEntry {
                            binding: 3,
                            visibility: wgpu::ShaderStages::FRAGMENT,
                            ty: wgpu::BindingType::Sampler(wgpu::SamplerBindingType::Filtering),
                            count: None,
                        },
                    ],
                    label: USE_LABELS.then_some("two_texture_bind_group_layout"),
                });

        let single_cube_texture_bind_group_layout =
            base.device
                .create_bind_group_layout(&wgpu::BindGroupLayoutDescriptor {
                    entries: &[
                        wgpu::BindGroupLayoutEntry {
                            binding: 0,
                            visibility: wgpu::ShaderStages::FRAGMENT,
                            ty: wgpu::BindingType::Texture {
                                sample_type: wgpu::TextureSampleType::Float { filterable: true },
                                multisampled: false,
                                view_dimension: wgpu::TextureViewDimension::Cube,
                            },
                            count: None,
                        },
                        wgpu::BindGroupLayoutEntry {
                            binding: 1,
                            visibility: wgpu::ShaderStages::FRAGMENT,
                            ty: wgpu::BindingType::Sampler(wgpu::SamplerBindingType::Filtering),
                            count: None,
                        },
                    ],
                    label: USE_LABELS.then_some("single_cube_texture_bind_group_layout"),
                });

        let single_uniform_bind_group_layout =
            base.device
                .create_bind_group_layout(&wgpu::BindGroupLayoutDescriptor {
                    entries: &[wgpu::BindGroupLayoutEntry {
                        binding: 0,
                        visibility: wgpu::ShaderStages::VERTEX | wgpu::ShaderStages::FRAGMENT,
                        ty: wgpu::BindingType::Buffer {
                            ty: wgpu::BufferBindingType::Uniform,
                            has_dynamic_offset: false,
                            min_binding_size: None,
                        },
                        count: None,
                    }],
                    label: USE_LABELS.then_some("single_uniform_bind_group_layout"),
                });

        let two_uniform_bind_group_layout =
            base.device
                .create_bind_group_layout(&wgpu::BindGroupLayoutDescriptor {
                    entries: &[
                        wgpu::BindGroupLayoutEntry {
                            binding: 0,
                            visibility: wgpu::ShaderStages::VERTEX | wgpu::ShaderStages::FRAGMENT,
                            ty: wgpu::BindingType::Buffer {
                                ty: wgpu::BufferBindingType::Uniform,
                                has_dynamic_offset: false,
                                min_binding_size: None,
                            },
                            count: None,
                        },
                        wgpu::BindGroupLayoutEntry {
                            binding: 1,
                            visibility: wgpu::ShaderStages::VERTEX | wgpu::ShaderStages::FRAGMENT,
                            ty: wgpu::BindingType::Buffer {
                                ty: wgpu::BufferBindingType::Uniform,
                                has_dynamic_offset: false,
                                min_binding_size: None,
                            },
                            count: None,
                        },
                    ],
                    label: USE_LABELS.then_some("two_uniform_bind_group_layout"),
                });

        let pbr_textures_bind_group_layout =
            base.device
                .create_bind_group_layout(&wgpu::BindGroupLayoutDescriptor {
                    entries: &[
                        wgpu::BindGroupLayoutEntry {
                            binding: 0,
                            visibility: wgpu::ShaderStages::FRAGMENT,
                            ty: wgpu::BindingType::Texture {
                                multisampled: false,
                                view_dimension: wgpu::TextureViewDimension::D2,
                                sample_type: wgpu::TextureSampleType::Float { filterable: true },
                            },
                            count: None,
                        },
                        wgpu::BindGroupLayoutEntry {
                            binding: 1,
                            visibility: wgpu::ShaderStages::FRAGMENT,
                            ty: wgpu::BindingType::Sampler(wgpu::SamplerBindingType::Filtering),
                            count: None,
                        },
                        wgpu::BindGroupLayoutEntry {
                            binding: 2,
                            visibility: wgpu::ShaderStages::FRAGMENT,
                            ty: wgpu::BindingType::Texture {
                                multisampled: false,
                                view_dimension: wgpu::TextureViewDimension::D2,
                                sample_type: wgpu::TextureSampleType::Float { filterable: true },
                            },
                            count: None,
                        },
                        wgpu::BindGroupLayoutEntry {
                            binding: 3,
                            visibility: wgpu::ShaderStages::FRAGMENT,
                            ty: wgpu::BindingType::Sampler(wgpu::SamplerBindingType::Filtering),
                            count: None,
                        },
                        wgpu::BindGroupLayoutEntry {
                            binding: 4,
                            visibility: wgpu::ShaderStages::FRAGMENT,
                            ty: wgpu::BindingType::Texture {
                                multisampled: false,
                                view_dimension: wgpu::TextureViewDimension::D2,
                                sample_type: wgpu::TextureSampleType::Float { filterable: true },
                            },
                            count: None,
                        },
                        wgpu::BindGroupLayoutEntry {
                            binding: 5,
                            visibility: wgpu::ShaderStages::FRAGMENT,
                            ty: wgpu::BindingType::Sampler(wgpu::SamplerBindingType::Filtering),
                            count: None,
                        },
                        wgpu::BindGroupLayoutEntry {
                            binding: 6,
                            visibility: wgpu::ShaderStages::FRAGMENT,
                            ty: wgpu::BindingType::Texture {
                                multisampled: false,
                                view_dimension: wgpu::TextureViewDimension::D2,
                                sample_type: wgpu::TextureSampleType::Float { filterable: true },
                            },
                            count: None,
                        },
                        wgpu::BindGroupLayoutEntry {
                            binding: 7,
                            visibility: wgpu::ShaderStages::FRAGMENT,
                            ty: wgpu::BindingType::Sampler(wgpu::SamplerBindingType::Filtering),
                            count: None,
                        },
                        wgpu::BindGroupLayoutEntry {
                            binding: 8,
                            visibility: wgpu::ShaderStages::FRAGMENT,
                            ty: wgpu::BindingType::Texture {
                                multisampled: false,
                                view_dimension: wgpu::TextureViewDimension::D2,
                                sample_type: wgpu::TextureSampleType::Float { filterable: true },
                            },
                            count: None,
                        },
                        wgpu::BindGroupLayoutEntry {
                            binding: 9,
                            visibility: wgpu::ShaderStages::FRAGMENT,
                            ty: wgpu::BindingType::Sampler(wgpu::SamplerBindingType::Filtering),
                            count: None,
                        },
                    ],
                    label: USE_LABELS.then_some("pbr_textures_bind_group_layout"),
                });

        let environment_textures_bind_group_layout =
            base.device
                .create_bind_group_layout(&wgpu::BindGroupLayoutDescriptor {
                    entries: &[
                        // skybox_texture
                        wgpu::BindGroupLayoutEntry {
                            binding: 0,
                            visibility: wgpu::ShaderStages::FRAGMENT,
                            ty: wgpu::BindingType::Texture {
                                sample_type: wgpu::TextureSampleType::Float { filterable: true },
                                multisampled: false,
                                view_dimension: wgpu::TextureViewDimension::Cube,
                            },
                            count: None,
                        },
                        // skybox_sampler
                        wgpu::BindGroupLayoutEntry {
                            binding: 1,
                            visibility: wgpu::ShaderStages::FRAGMENT,
                            ty: wgpu::BindingType::Sampler(wgpu::SamplerBindingType::Filtering),
                            count: None,
                        },
                        // skybox_texture_2
                        wgpu::BindGroupLayoutEntry {
                            binding: 2,
                            visibility: wgpu::ShaderStages::FRAGMENT,
                            ty: wgpu::BindingType::Texture {
                                sample_type: wgpu::TextureSampleType::Float { filterable: true },
                                multisampled: false,
                                view_dimension: wgpu::TextureViewDimension::Cube,
                            },
                            count: None,
                        },
                        // skybox_weights
                        wgpu::BindGroupLayoutEntry {
                            binding: 3,
                            visibility: wgpu::ShaderStages::FRAGMENT,
                            ty: wgpu::BindingType::Buffer {
                                ty: wgpu::BufferBindingType::Uniform,
                                has_dynamic_offset: false,
                                min_binding_size: None,
                            },
                            count: None,
                        },
                        // diffuse_env_map_texture
                        wgpu::BindGroupLayoutEntry {
                            binding: 4,
                            visibility: wgpu::ShaderStages::FRAGMENT,
                            ty: wgpu::BindingType::Texture {
                                sample_type: wgpu::TextureSampleType::Float { filterable: true },
                                multisampled: false,
                                view_dimension: wgpu::TextureViewDimension::Cube,
                            },
                            count: None,
                        },
                        // diffuse_env_map_texture_2
                        wgpu::BindGroupLayoutEntry {
                            binding: 5,
                            visibility: wgpu::ShaderStages::FRAGMENT,
                            ty: wgpu::BindingType::Texture {
                                sample_type: wgpu::TextureSampleType::Float { filterable: true },
                                multisampled: false,
                                view_dimension: wgpu::TextureViewDimension::Cube,
                            },
                            count: None,
                        },
                        // specular_env_map_texture
                        wgpu::BindGroupLayoutEntry {
                            binding: 6,
                            visibility: wgpu::ShaderStages::FRAGMENT,
                            ty: wgpu::BindingType::Texture {
                                sample_type: wgpu::TextureSampleType::Float { filterable: true },
                                multisampled: false,
                                view_dimension: wgpu::TextureViewDimension::Cube,
                            },
                            count: None,
                        },
                        // specular_env_map_texture_2
                        wgpu::BindGroupLayoutEntry {
                            binding: 7,
                            visibility: wgpu::ShaderStages::FRAGMENT,
                            ty: wgpu::BindingType::Texture {
                                sample_type: wgpu::TextureSampleType::Float { filterable: true },
                                multisampled: false,
                                view_dimension: wgpu::TextureViewDimension::Cube,
                            },
                            count: None,
                        },
                        // brdf_lut_texture
                        wgpu::BindGroupLayoutEntry {
                            binding: 8,
                            visibility: wgpu::ShaderStages::FRAGMENT,
                            ty: wgpu::BindingType::Texture {
                                multisampled: false,
                                view_dimension: wgpu::TextureViewDimension::D2,
                                sample_type: wgpu::TextureSampleType::Float { filterable: true },
                            },
                            count: None,
                        },
                        // brdf_lut_sampler
                        wgpu::BindGroupLayoutEntry {
                            binding: 9,
                            visibility: wgpu::ShaderStages::FRAGMENT,
                            ty: wgpu::BindingType::Sampler(wgpu::SamplerBindingType::Filtering),
                            count: None,
                        },
                        // point_shadow_map_textures
                        wgpu::BindGroupLayoutEntry {
                            binding: 10,
                            visibility: wgpu::ShaderStages::FRAGMENT,
                            ty: wgpu::BindingType::Texture {
                                multisampled: false,
                                view_dimension: wgpu::TextureViewDimension::D2Array,
                                sample_type: wgpu::TextureSampleType::Float { filterable: false },
                            },
                            count: None,
                        },
                        // directional_shadow_map_textures
                        wgpu::BindGroupLayoutEntry {
                            binding: 11,
                            visibility: wgpu::ShaderStages::FRAGMENT,
                            ty: wgpu::BindingType::Texture {
                                multisampled: false,
                                view_dimension: wgpu::TextureViewDimension::D2Array,
                                sample_type: wgpu::TextureSampleType::Float { filterable: false },
                            },
                            count: None,
                        },
                        // shadow_map_sampler
                        wgpu::BindGroupLayoutEntry {
                            binding: 12,
                            visibility: wgpu::ShaderStages::FRAGMENT,
                            ty: wgpu::BindingType::Sampler(wgpu::SamplerBindingType::NonFiltering),
                            count: None,
                        },
                    ],
                    label: USE_LABELS.then_some("environment_textures_bind_group_layout"),
                });

        let bones_and_instances_bind_group_layout =
            base.device
                .create_bind_group_layout(&wgpu::BindGroupLayoutDescriptor {
                    entries: &[
                        wgpu::BindGroupLayoutEntry {
                            binding: 0,
                            visibility: wgpu::ShaderStages::VERTEX,
                            ty: wgpu::BindingType::Buffer {
                                ty: wgpu::BufferBindingType::Storage { read_only: true },
                                has_dynamic_offset: true,
                                min_binding_size: None,
                            },
                            count: None,
                        },
                        wgpu::BindGroupLayoutEntry {
                            binding: 1,
                            visibility: wgpu::ShaderStages::VERTEX,
                            ty: wgpu::BindingType::Buffer {
                                ty: wgpu::BufferBindingType::Storage { read_only: true },
                                has_dynamic_offset: true,
                                min_binding_size: None,
                            },
                            count: None,
                        },
                    ],
                    label: USE_LABELS.then_some("bones_and_instances_bind_group_layout"),
                });

        let camera_lights_and_pbr_shader_options_bind_group_layout = base
            .device
            .create_bind_group_layout(&wgpu::BindGroupLayoutDescriptor {
                entries: &[
                    wgpu::BindGroupLayoutEntry {
                        binding: 0,
                        visibility: wgpu::ShaderStages::VERTEX | wgpu::ShaderStages::FRAGMENT,
                        ty: wgpu::BindingType::Buffer {
                            ty: wgpu::BufferBindingType::Uniform,
                            has_dynamic_offset: false,
                            min_binding_size: None,
                        },
                        count: None,
                    },
                    wgpu::BindGroupLayoutEntry {
                        binding: 1,
                        visibility: wgpu::ShaderStages::VERTEX | wgpu::ShaderStages::FRAGMENT,
                        ty: wgpu::BindingType::Buffer {
                            ty: wgpu::BufferBindingType::Uniform,
                            has_dynamic_offset: false,
                            min_binding_size: None,
                        },
                        count: None,
                    },
                    wgpu::BindGroupLayoutEntry {
                        binding: 2,
                        visibility: wgpu::ShaderStages::VERTEX | wgpu::ShaderStages::FRAGMENT,
                        ty: wgpu::BindingType::Buffer {
                            ty: wgpu::BufferBindingType::Uniform,
                            has_dynamic_offset: false,
                            min_binding_size: None,
                        },
                        count: None,
                    },
                    wgpu::BindGroupLayoutEntry {
                        binding: 3,
                        visibility: wgpu::ShaderStages::VERTEX | wgpu::ShaderStages::FRAGMENT,
                        ty: wgpu::BindingType::Buffer {
                            ty: wgpu::BufferBindingType::Uniform,
                            has_dynamic_offset: false,
                            min_binding_size: None,
                        },
                        count: None,
                    },
                ],
                label: USE_LABELS
                    .then_some("camera_lights_and_pbr_shader_options_bind_group_layout"),
            });

        let fragment_shader_color_targets = &[Some(wgpu::ColorTargetState {
            format: wgpu::TextureFormat::Rgba16Float,
            blend: Some(wgpu::BlendState::REPLACE),
            write_mask: wgpu::ColorWrites::ALL,
        })];

        let mesh_pipeline_layout =
            base.device
                .create_pipeline_layout(&wgpu::PipelineLayoutDescriptor {
                    label: USE_LABELS.then_some("Mesh Pipeline Layout"),
                    bind_group_layouts: &[
                        &camera_lights_and_pbr_shader_options_bind_group_layout,
                        &environment_textures_bind_group_layout,
                        &bones_and_instances_bind_group_layout,
                        &pbr_textures_bind_group_layout,
                    ],
                    push_constant_ranges: &[],
                });

        let mesh_pipeline_descriptor = wgpu::RenderPipelineDescriptor {
            label: USE_LABELS.then_some("Mesh Pipeline"),
            layout: Some(&mesh_pipeline_layout),
            vertex: wgpu::VertexState {
                module: &textured_mesh_shader,
                entry_point: "vs_main",
                buffers: &[ShaderVertex::desc()],
            },
            fragment: Some(wgpu::FragmentState {
                module: &textured_mesh_shader,
                entry_point: "fs_main",
                targets: fragment_shader_color_targets,
            }),
            primitive: wgpu::PrimitiveState {
                topology: wgpu::PrimitiveTopology::TriangleList,
                strip_index_format: None,
                front_face: wgpu::FrontFace::Ccw,
                cull_mode: Some(wgpu::Face::Back),
                polygon_mode: wgpu::PolygonMode::Fill,
                unclipped_depth: false,
                conservative: false,
            },
            depth_stencil: Some(wgpu::DepthStencilState {
                format: Texture::DEPTH_FORMAT,
                depth_write_enabled: true,
                depth_compare: wgpu::CompareFunction::GreaterEqual,
                stencil: wgpu::StencilState::default(),
                bias: wgpu::DepthBiasState::default(),
            }),
            multisample: wgpu::MultisampleState {
                count: 1,
                mask: !0,
                alpha_to_coverage_enabled: false,
            },
            multiview: None,
        };

        let mesh_pipeline = base
            .device
            .create_render_pipeline(&mesh_pipeline_descriptor);

        // depth_prepass_fs_main
        let mut depth_prepass_pipeline_descriptor = mesh_pipeline_descriptor.clone();
        depth_prepass_pipeline_descriptor.fragment = Some(wgpu::FragmentState {
            module: &textured_mesh_shader,
            entry_point: "depth_prepass_fs_main",
            targets: &[],
        });
        let depth_prepass_pipeline = base
            .device
            .create_render_pipeline(&depth_prepass_pipeline_descriptor);

        let unlit_mesh_pipeline_layout =
            base.device
                .create_pipeline_layout(&wgpu::PipelineLayoutDescriptor {
                    label: USE_LABELS.then_some("Unlit Mesh Pipeline Layout"),
                    bind_group_layouts: &[
                        &camera_lights_and_pbr_shader_options_bind_group_layout,
                        &bones_and_instances_bind_group_layout,
                    ],
                    push_constant_ranges: &[],
                });
        let mut unlit_mesh_pipeline_descriptor = mesh_pipeline_descriptor.clone();
        unlit_mesh_pipeline_descriptor.label = Some("Unlit Mesh Render Pipeline");
        unlit_mesh_pipeline_descriptor.layout = Some(&unlit_mesh_pipeline_layout);
        let unlit_mesh_pipeline_v_buffers = &[ShaderVertex::desc()];
        unlit_mesh_pipeline_descriptor.vertex = wgpu::VertexState {
            module: &unlit_mesh_shader,
            entry_point: "vs_main",
            buffers: unlit_mesh_pipeline_v_buffers,
        };
        unlit_mesh_pipeline_descriptor.fragment = Some(wgpu::FragmentState {
            module: &unlit_mesh_shader,
            entry_point: "fs_main",
            targets: fragment_shader_color_targets,
        });
        let unlit_mesh_pipeline = base
            .device
            .create_render_pipeline(&unlit_mesh_pipeline_descriptor);

        let transparent_fragment_shader_color_targets = &[Some(wgpu::ColorTargetState {
            format: wgpu::TextureFormat::Rgba16Float,
            blend: Some(wgpu::BlendState::PREMULTIPLIED_ALPHA_BLENDING),
            write_mask: wgpu::ColorWrites::ALL,
        })];
        let mut transparent_mesh_pipeline_descriptor = unlit_mesh_pipeline_descriptor.clone();
        transparent_mesh_pipeline_descriptor.fragment = Some(wgpu::FragmentState {
            module: &unlit_mesh_shader,
            entry_point: "fs_main",
            targets: transparent_fragment_shader_color_targets,
        });
        if let Some(depth_stencil) = &mut transparent_mesh_pipeline_descriptor.depth_stencil {
            depth_stencil.depth_write_enabled = false;
        }
        let transparent_mesh_pipeline = base
            .device
            .create_render_pipeline(&transparent_mesh_pipeline_descriptor);

        let mut wireframe_pipeline_descriptor = unlit_mesh_pipeline_descriptor.clone();
        wireframe_pipeline_descriptor.label = Some("Wireframe Render Pipeline");
        let wireframe_mesh_pipeline_v_buffers = &[ShaderVertex::desc()];
        wireframe_pipeline_descriptor.vertex.buffers = wireframe_mesh_pipeline_v_buffers;
        wireframe_pipeline_descriptor.primitive = wgpu::PrimitiveState {
            topology: wgpu::PrimitiveTopology::LineList,
            ..Default::default()
        };
        let wireframe_pipeline = base
            .device
            .create_render_pipeline(&wireframe_pipeline_descriptor);

        let old_bloom_pipeline_layout =
            base.device
                .create_pipeline_layout(&wgpu::PipelineLayoutDescriptor {
                    label: None,
                    bind_group_layouts: &[
                        &single_texture_bind_group_layout,
                        &single_uniform_bind_group_layout,
                    ],
                    push_constant_ranges: &[],
                });
        let old_bloom_threshold_pipeline_descriptor = wgpu::RenderPipelineDescriptor {
            label: USE_LABELS.then_some("Old Bloom Threshold Pipeline"),
            layout: Some(&old_bloom_pipeline_layout),
            vertex: wgpu::VertexState {
                module: &blit_shader,
                entry_point: "vs_main",
                buffers: &[],
            },
            fragment: Some(wgpu::FragmentState {
                module: &blit_shader,
                entry_point: "bloom_threshold_fs_main",
                targets: fragment_shader_color_targets,
            }),
            primitive: wgpu::PrimitiveState {
                topology: wgpu::PrimitiveTopology::TriangleList,
                ..Default::default()
            },
            depth_stencil: None,
            multisample: wgpu::MultisampleState::default(),
            multiview: None,
        };
        let old_bloom_threshold_pipeline = base
            .device
            .create_render_pipeline(&old_bloom_threshold_pipeline_descriptor);

        let old_bloom_blur_pipeline_descriptor = wgpu::RenderPipelineDescriptor {
            label: USE_LABELS.then_some("Old Bloom Blur Pipeline"),
            layout: Some(&old_bloom_pipeline_layout),
            vertex: wgpu::VertexState {
                module: &blit_shader,
                entry_point: "vs_main",
                buffers: &[],
            },
            fragment: Some(wgpu::FragmentState {
                module: &blit_shader,
                entry_point: "bloom_blur_fs_main",
                targets: fragment_shader_color_targets,
            }),
            primitive: wgpu::PrimitiveState {
                topology: wgpu::PrimitiveTopology::TriangleList,
                ..Default::default()
            },
            depth_stencil: None,
            multisample: wgpu::MultisampleState::default(),
            multiview: None,
        };
        let old_bloom_blur_pipeline = base
            .device
            .create_render_pipeline(&old_bloom_blur_pipeline_descriptor);

        let new_bloom_texture_format = if base
            .device
            .features()
            .contains(wgpu::Features::RG11B10UFLOAT_RENDERABLE)
        {
            wgpu::TextureFormat::Rg11b10Float
        } else {
            log::warn!(
                "{:?} is missing. new bloom quality will be slightly lower",
                wgpu::Features::RG11B10UFLOAT_RENDERABLE
            );
            wgpu::TextureFormat::Rgba16Float
        };

        let new_bloom_color_targets = &[Some(wgpu::ColorTargetState {
            format: new_bloom_texture_format,
            blend: Some(wgpu::BlendState {
                color: wgpu::BlendComponent {
                    src_factor: wgpu::BlendFactor::One,
                    dst_factor: wgpu::BlendFactor::One,
                    operation: wgpu::BlendOperation::Add,
                },
                alpha: wgpu::BlendComponent::REPLACE,
            }),
            write_mask: wgpu::ColorWrites::COLOR,
        })];
        let new_bloom_downscale_pipeline_layout =
            base.device
                .create_pipeline_layout(&wgpu::PipelineLayoutDescriptor {
                    label: None,
                    bind_group_layouts: &[
                        &single_texture_bind_group_layout,
                        &single_uniform_bind_group_layout,
                    ],
                    push_constant_ranges: &[],
                });
        let new_bloom_downscale_pipeline_descriptor = wgpu::RenderPipelineDescriptor {
            label: USE_LABELS.then_some("New Bloom Downscale Pipeline"),
            layout: Some(&new_bloom_downscale_pipeline_layout),
            vertex: wgpu::VertexState {
                module: &blit_shader,
                entry_point: "vs_main",
                buffers: &[],
            },
            fragment: Some(wgpu::FragmentState {
                module: &blit_shader,
                entry_point: "new_bloom_downscale_fs_main",
                targets: new_bloom_color_targets,
            }),
            primitive: wgpu::PrimitiveState {
                topology: wgpu::PrimitiveTopology::TriangleList,
                ..Default::default()
            },
            depth_stencil: None,
            multisample: wgpu::MultisampleState::default(),
            multiview: None,
        };
        let new_bloom_downscale_pipeline = base
            .device
            .create_render_pipeline(&new_bloom_downscale_pipeline_descriptor);

        let mut new_bloom_upscale_pipeline_descriptor =
            new_bloom_downscale_pipeline_descriptor.clone();
        new_bloom_upscale_pipeline_descriptor.fragment = Some(wgpu::FragmentState {
            module: &blit_shader,
            entry_point: "new_bloom_upscale_fs_main",
            targets: new_bloom_color_targets,
        });
        let new_bloom_upscale_pipeline = base
            .device
            .create_render_pipeline(&new_bloom_upscale_pipeline_descriptor);

        let surface_blit_color_targets = &[Some(wgpu::ColorTargetState {
            format: framebuffer_format.add_srgb_suffix(),
            blend: Some(wgpu::BlendState::REPLACE),
            write_mask: wgpu::ColorWrites::ALL,
        })];
        let surface_blit_pipeline_layout =
            base.device
                .create_pipeline_layout(&wgpu::PipelineLayoutDescriptor {
                    label: None,
                    bind_group_layouts: &[
                        &single_texture_bind_group_layout,
                        &single_uniform_bind_group_layout,
                    ],
                    push_constant_ranges: &[],
                });
        let surface_blit_pipeline_descriptor = wgpu::RenderPipelineDescriptor {
            label: USE_LABELS.then_some("Surface Blit Render Pipeline"),
            layout: Some(&surface_blit_pipeline_layout),
            vertex: wgpu::VertexState {
                module: &blit_shader,
                entry_point: "vs_main",
                buffers: &[],
            },
            fragment: Some(wgpu::FragmentState {
                module: &blit_shader,
                entry_point: "surface_blit_fs_main",
                targets: surface_blit_color_targets,
            }),
            primitive: wgpu::PrimitiveState {
                topology: wgpu::PrimitiveTopology::TriangleList,
                ..Default::default()
            },
            depth_stencil: None,
            multisample: wgpu::MultisampleState::default(),
            multiview: None,
        };
        let surface_blit_pipeline = base
            .device
            .create_render_pipeline(&surface_blit_pipeline_descriptor);

        let tone_mapping_colors_targets = &[Some(wgpu::ColorTargetState {
            format: wgpu::TextureFormat::Rgba16Float,
            blend: Some(wgpu::BlendState {
                color: wgpu::BlendComponent {
                    src_factor: wgpu::BlendFactor::One,
                    dst_factor: wgpu::BlendFactor::One,
                    operation: wgpu::BlendOperation::Add,
                },
                alpha: wgpu::BlendComponent::REPLACE,
            }),
            write_mask: wgpu::ColorWrites::ALL,
        })];
        let tone_mapping_pipeline_layout =
            base.device
                .create_pipeline_layout(&wgpu::PipelineLayoutDescriptor {
                    label: None,
                    bind_group_layouts: &[
                        &two_texture_bind_group_layout,
                        &single_uniform_bind_group_layout,
                    ],
                    push_constant_ranges: &[],
                });
        let tone_mapping_pipeline_descriptor = wgpu::RenderPipelineDescriptor {
            label: USE_LABELS.then_some("Tone Mapping Render Pipeline"),
            layout: Some(&tone_mapping_pipeline_layout),
            vertex: wgpu::VertexState {
                module: &blit_shader,
                entry_point: "vs_main",
                buffers: &[],
            },
            fragment: Some(wgpu::FragmentState {
                module: &blit_shader,
                entry_point: "tone_mapping_fs_main",
                targets: tone_mapping_colors_targets,
            }),
            primitive: wgpu::PrimitiveState {
                topology: wgpu::PrimitiveTopology::TriangleList,
                ..Default::default()
            },
            depth_stencil: None,
            multisample: wgpu::MultisampleState::default(),
            multiview: None,
        };
        let tone_mapping_pipeline = base
            .device
            .create_render_pipeline(&tone_mapping_pipeline_descriptor);

        let skybox_pipeline_primitive_state = wgpu::PrimitiveState {
            front_face: wgpu::FrontFace::Cw,
            ..Default::default()
        };
        let skybox_depth_stencil_state = Some(wgpu::DepthStencilState {
            format: Texture::DEPTH_FORMAT,
            depth_write_enabled: true,
            depth_compare: wgpu::CompareFunction::GreaterEqual,
            stencil: wgpu::StencilState::default(),
            bias: wgpu::DepthBiasState::default(),
        });
        let skybox_render_pipeline_layout =
            base.device
                .create_pipeline_layout(&wgpu::PipelineLayoutDescriptor {
                    label: USE_LABELS.then_some("Skybox Render Pipeline Layout"),
                    bind_group_layouts: &[
                        &environment_textures_bind_group_layout,
                        &camera_lights_and_pbr_shader_options_bind_group_layout,
                    ],
                    push_constant_ranges: &[],
                });

        let skybox_pipeline_descriptor = wgpu::RenderPipelineDescriptor {
            label: USE_LABELS.then_some("Skybox Render Pipeline"),
            layout: Some(&skybox_render_pipeline_layout),
            vertex: wgpu::VertexState {
                module: &skybox_shader,
                entry_point: "vs_main",
                buffers: &[ShaderVertex::desc()],
            },
            fragment: Some(wgpu::FragmentState {
                module: &skybox_shader,
                entry_point: "background_fs_main",
                targets: fragment_shader_color_targets,
            }),
            primitive: skybox_pipeline_primitive_state,
            depth_stencil: skybox_depth_stencil_state,
            multisample: wgpu::MultisampleState::default(),
            multiview: None,
        };
        let skybox_pipeline = base
            .device
            .create_render_pipeline(&skybox_pipeline_descriptor);

        let equirectangular_to_cubemap_color_targets = &[Some(wgpu::ColorTargetState {
            format: wgpu::TextureFormat::Rgba8UnormSrgb,
            blend: Some(wgpu::BlendState::REPLACE),
            write_mask: wgpu::ColorWrites::ALL,
        })];
        let equirectangular_to_cubemap_pipeline_layout =
            base.device
                .create_pipeline_layout(&wgpu::PipelineLayoutDescriptor {
                    label: USE_LABELS
                        .then_some("Equirectangular To Cubemap Render Pipeline Layout"),
                    bind_group_layouts: &[
                        &single_texture_bind_group_layout,
                        &single_uniform_bind_group_layout,
                    ],
                    push_constant_ranges: &[],
                });

        let equirectangular_to_cubemap_pipeline_descriptor = wgpu::RenderPipelineDescriptor {
            label: USE_LABELS.then_some("Equirectangular To Cubemap Render Pipeline"),
            layout: Some(&equirectangular_to_cubemap_pipeline_layout),
            vertex: wgpu::VertexState {
                module: &skybox_shader,
                entry_point: "vs_main",
                buffers: &[ShaderVertex::desc()],
            },
            fragment: Some(wgpu::FragmentState {
                module: &skybox_shader,
                entry_point: "equirectangular_to_cubemap_fs_main",
                targets: equirectangular_to_cubemap_color_targets,
            }),
            primitive: skybox_pipeline_primitive_state,
            depth_stencil: None,
            multisample: wgpu::MultisampleState::default(),
            multiview: None,
        };
        let equirectangular_to_cubemap_pipeline = base
            .device
            .create_render_pipeline(&equirectangular_to_cubemap_pipeline_descriptor);

        let mut equirectangular_to_cubemap_hdr_pipeline_descriptor =
            equirectangular_to_cubemap_pipeline_descriptor.clone();
        equirectangular_to_cubemap_hdr_pipeline_descriptor
            .fragment
            .as_mut()
            .expect("Expected non-hdr counterpart to have a fragmet stage")
            .targets = &[Some(wgpu::ColorTargetState {
            format: wgpu::TextureFormat::Rgba16Float,
            blend: Some(wgpu::BlendState::REPLACE),
            write_mask: wgpu::ColorWrites::ALL,
        })];
        let equirectangular_to_cubemap_hdr_pipeline = base
            .device
            .create_render_pipeline(&equirectangular_to_cubemap_hdr_pipeline_descriptor);

        let diffuse_env_map_color_targets = &[Some(wgpu::ColorTargetState {
            format: wgpu::TextureFormat::Rgba16Float,
            blend: Some(wgpu::BlendState::REPLACE),
            write_mask: wgpu::ColorWrites::ALL,
        })];
        let diffuse_env_map_gen_pipeline_layout =
            base.device
                .create_pipeline_layout(&wgpu::PipelineLayoutDescriptor {
                    label: USE_LABELS.then_some("diffuse env map Gen Pipeline Layout"),
                    bind_group_layouts: &[
                        &single_cube_texture_bind_group_layout,
                        &single_uniform_bind_group_layout,
                    ],
                    push_constant_ranges: &[],
                });
        let diffuse_env_map_gen_pipeline_descriptor = wgpu::RenderPipelineDescriptor {
            label: USE_LABELS.then_some("diffuse env map Gen Pipeline"),
            layout: Some(&diffuse_env_map_gen_pipeline_layout),
            vertex: wgpu::VertexState {
                module: &skybox_shader,
                entry_point: "vs_main",
                buffers: &[ShaderVertex::desc()],
            },
            fragment: Some(wgpu::FragmentState {
                module: &skybox_shader,
                entry_point: "diffuse_env_map_gen_fs_main",
                targets: diffuse_env_map_color_targets,
            }),
            primitive: skybox_pipeline_primitive_state,
            depth_stencil: None,
            multisample: wgpu::MultisampleState::default(),
            multiview: None,
        };
        let diffuse_env_map_gen_pipeline = base
            .device
            .create_render_pipeline(&diffuse_env_map_gen_pipeline_descriptor);

        let specular_env_map_color_targets = &[Some(wgpu::ColorTargetState {
            format: wgpu::TextureFormat::Rgba16Float,
            blend: Some(wgpu::BlendState::REPLACE),
            write_mask: wgpu::ColorWrites::ALL,
        })];
        let specular_env_map_gen_pipeline_layout =
            base.device
                .create_pipeline_layout(&wgpu::PipelineLayoutDescriptor {
                    label: USE_LABELS.then_some("specular env map Gen Pipeline Layout"),
                    bind_group_layouts: &[
                        &single_cube_texture_bind_group_layout,
                        &two_uniform_bind_group_layout,
                    ],
                    push_constant_ranges: &[],
                });

        let specular_env_map_gen_pipeline_descriptor = wgpu::RenderPipelineDescriptor {
            label: USE_LABELS.then_some("specular env map Gen Pipeline"),
            layout: Some(&specular_env_map_gen_pipeline_layout),
            vertex: wgpu::VertexState {
                module: &skybox_shader,
                entry_point: "vs_main",
                buffers: &[ShaderVertex::desc()],
            },
            fragment: Some(wgpu::FragmentState {
                module: &skybox_shader,
                entry_point: "specular_env_map_gen_fs_main",
                targets: specular_env_map_color_targets,
            }),
            primitive: skybox_pipeline_primitive_state,
            depth_stencil: None,
            multisample: wgpu::MultisampleState::default(),
            multiview: None,
        };
        let specular_env_map_gen_pipeline = base
            .device
            .create_render_pipeline(&specular_env_map_gen_pipeline_descriptor);

        let brdf_lut_gen_color_targets = &[Some(wgpu::ColorTargetState {
            format: wgpu::TextureFormat::Rg16Float,
            blend: Some(wgpu::BlendState::REPLACE),
            write_mask: wgpu::ColorWrites::ALL,
        })];
        let brdf_lut_gen_pipeline_layout =
            base.device
                .create_pipeline_layout(&wgpu::PipelineLayoutDescriptor {
                    label: USE_LABELS.then_some("Brdf Lut Gen Pipeline Layout"),
                    bind_group_layouts: &[],
                    push_constant_ranges: &[],
                });

        let brdf_lut_gen_pipeline_descriptor = wgpu::RenderPipelineDescriptor {
            label: USE_LABELS.then_some("Brdf Lut Gen Pipeline"),
            layout: Some(&brdf_lut_gen_pipeline_layout),
            vertex: wgpu::VertexState {
                module: &blit_shader,
                entry_point: "vs_main",
                buffers: &[],
            },
            fragment: Some(wgpu::FragmentState {
                module: &blit_shader,
                entry_point: "brdf_lut_gen_fs_main",
                targets: brdf_lut_gen_color_targets,
            }),
            primitive: wgpu::PrimitiveState {
                topology: wgpu::PrimitiveTopology::TriangleList,
                ..Default::default()
            },
            depth_stencil: None,
            multisample: wgpu::MultisampleState::default(),
            multiview: None,
        };
        let brdf_lut_gen_pipeline = base
            .device
            .create_render_pipeline(&brdf_lut_gen_pipeline_descriptor);

        let shadow_map_pipeline_layout =
            base.device
                .create_pipeline_layout(&wgpu::PipelineLayoutDescriptor {
                    label: USE_LABELS.then_some("Shadow Map Pipeline Layout"),
                    bind_group_layouts: &[
                        &camera_lights_and_pbr_shader_options_bind_group_layout,
                        &bones_and_instances_bind_group_layout,
                        &pbr_textures_bind_group_layout,
                    ],
                    push_constant_ranges: &[],
                });
        let point_shadow_map_pipeline_descriptor = wgpu::RenderPipelineDescriptor {
            label: USE_LABELS.then_some("Point Shadow Map Pipeline"),
            layout: Some(&shadow_map_pipeline_layout),
            vertex: wgpu::VertexState {
                module: &textured_mesh_shader,
                entry_point: "shadow_map_vs_main",
                buffers: &[ShaderVertex::desc()],
            },
            fragment: Some(wgpu::FragmentState {
                module: &textured_mesh_shader,
                entry_point: "point_shadow_map_fs_main",
                targets: &[],
            }),
            primitive: wgpu::PrimitiveState {
                topology: wgpu::PrimitiveTopology::TriangleList,
                strip_index_format: None,
                front_face: wgpu::FrontFace::Ccw,
                // back face culling can be more performant here but it increases peter panning
                cull_mode: None,
                polygon_mode: wgpu::PolygonMode::Fill,
                unclipped_depth: false,
                conservative: false,
            },
            depth_stencil: Some(wgpu::DepthStencilState {
                format: Texture::DEPTH_FORMAT,
                depth_write_enabled: true,
                depth_compare: wgpu::CompareFunction::Less,
                stencil: wgpu::StencilState::default(),
                bias: wgpu::DepthBiasState::default(),
            }),
            multisample: wgpu::MultisampleState {
                count: 1,
                mask: !0,
                alpha_to_coverage_enabled: false,
            },
            multiview: None,
        };
        let point_shadow_map_pipeline = base
            .device
            .create_render_pipeline(&point_shadow_map_pipeline_descriptor);

        let directional_shadow_map_pipeline_descriptor = wgpu::RenderPipelineDescriptor {
            label: USE_LABELS.then_some("Directional Shadow Map Pipeline"),
            layout: Some(&shadow_map_pipeline_layout),
            vertex: wgpu::VertexState {
                module: &textured_mesh_shader,
                entry_point: "shadow_map_vs_main",
                buffers: &[ShaderVertex::desc()],
            },
            fragment: Some(wgpu::FragmentState {
                module: &textured_mesh_shader,
                entry_point: "directional_shadow_map_fs_main",
                targets: &[],
            }),
            primitive: wgpu::PrimitiveState {
                topology: wgpu::PrimitiveTopology::TriangleList,
                strip_index_format: None,
                front_face: wgpu::FrontFace::Ccw,
                // back face culling can be more performant here but it increases peter panning
                cull_mode: None,
                polygon_mode: wgpu::PolygonMode::Fill,
                unclipped_depth: false,
                conservative: false,
            },
            depth_stencil: Some(wgpu::DepthStencilState {
                format: Texture::DEPTH_FORMAT,
                depth_write_enabled: true,
                depth_compare: wgpu::CompareFunction::Less,
                stencil: wgpu::StencilState::default(),
                bias: wgpu::DepthBiasState::default(),
            }),
            multisample: wgpu::MultisampleState {
                count: 1,
                mask: !0,
                alpha_to_coverage_enabled: false,
            },
            multiview: None,
        };
        let directional_shadow_map_pipeline = base
            .device
            .create_render_pipeline(&directional_shadow_map_pipeline_descriptor);

        let general_settings = GeneralSettings::default();

        let cube_mesh = BasicMesh::new(include_bytes!("models/cube.obj"))?;

        let skybox_mesh = Self::bind_geometry_buffers_for_basic_mesh_impl(&base.device, &cube_mesh);

        let mut constant_data = RendererConstantData {
            skybox_mesh,

            single_texture_bind_group_layout,
            two_texture_bind_group_layout,
            single_cube_texture_bind_group_layout,
            single_uniform_bind_group_layout,
            two_uniform_bind_group_layout,
            bones_and_instances_bind_group_layout,
            pbr_textures_bind_group_layout,
            environment_textures_bind_group_layout,

            mesh_pipeline,
            depth_prepass_pipeline,
            unlit_mesh_pipeline,
            transparent_mesh_pipeline,
            wireframe_pipeline,
            skybox_pipeline,
            tone_mapping_pipeline,
            surface_blit_pipeline,
            point_shadow_map_pipeline,
            directional_shadow_map_pipeline,
            old_bloom_threshold_pipeline,
            old_bloom_blur_pipeline,
            new_bloom_downscale_pipeline,
            new_bloom_upscale_pipeline,
            equirectangular_to_cubemap_pipeline,
            equirectangular_to_cubemap_hdr_pipeline,
            diffuse_env_map_gen_pipeline,
            specular_env_map_gen_pipeline,

            cube_mesh_index: 0,
            sphere_mesh_index: 0,
            plane_mesh_index: 0,
        };

        let shading_texture = Texture::create_scaled_surface_texture(
            &base,
            framebuffer_size,
            general_settings.render_scale,
            "shading_texture",
        );
        let old_bloom_pingpong_textures = [
            Texture::create_scaled_surface_texture(
                &base,
                framebuffer_size,
                general_settings.render_scale,
                "bloom_texture_1",
            ),
            Texture::create_scaled_surface_texture(
                &base,
                framebuffer_size,
                general_settings.render_scale,
                "bloom_texture_2",
            ),
        ];

        let new_bloom_texture = Texture::create_new_bloom_texture(
            &base,
            shading_texture.size,
            new_bloom_texture_format,
            NEW_BLOOM_TARGET_MIP_COUNT,
            "new_bloom_texture",
        );

        let new_bloom_mip_count = new_bloom_texture.texture.mip_level_count();

        let new_bloom_texture_mip_views = (0..new_bloom_mip_count)
            .map(|mip_index| {
                new_bloom_texture
                    .texture
                    .create_view(&wgpu::TextureViewDescriptor {
                        label: USE_LABELS.then_some(&format!(
                            "New Bloom Downscale Texture Mip View {}",
                            mip_index
                        )),
                        base_mip_level: mip_index,
                        mip_level_count: Some(1),
                        ..Default::default()
                    })
            })
            .collect::<Vec<_>>();

        let tone_mapping_texture = Texture::create_scaled_surface_texture(
            &base,
            framebuffer_size,
            general_settings.render_scale,
            "tone_mapping_texture",
        );

        let shading_texture_bind_group;
        let tone_mapping_texture_bind_group;
        let shading_and_old_bloom_textures_bind_group;
        let old_bloom_pingpong_texture_bind_groups;
        let shading_and_new_bloom_texture_bind_group;
        let new_bloom_texture_bind_group;
        let new_bloom_texture_mip_bind_groups;
        {
            let sampler_cache_guard = base.sampler_cache.lock();

            shading_texture_bind_group =
                base.device.create_bind_group(&wgpu::BindGroupDescriptor {
                    layout: &constant_data.single_texture_bind_group_layout,
                    entries: &[
                        wgpu::BindGroupEntry {
                            binding: 0,
                            resource: wgpu::BindingResource::TextureView(&shading_texture.view),
                        },
                        wgpu::BindGroupEntry {
                            binding: 1,
                            resource: wgpu::BindingResource::Sampler(
                                sampler_cache_guard
                                    .get_sampler_by_index(shading_texture.sampler_index),
                            ),
                        },
                    ],
                    label: USE_LABELS.then_some("shading_texture_bind_group"),
                });
            tone_mapping_texture_bind_group =
                base.device.create_bind_group(&wgpu::BindGroupDescriptor {
                    layout: &constant_data.single_texture_bind_group_layout,
                    entries: &[
                        wgpu::BindGroupEntry {
                            binding: 0,
                            resource: wgpu::BindingResource::TextureView(
                                &tone_mapping_texture.view,
                            ),
                        },
                        wgpu::BindGroupEntry {
                            binding: 1,
                            resource: wgpu::BindingResource::Sampler(
                                sampler_cache_guard
                                    .get_sampler_by_index(tone_mapping_texture.sampler_index),
                            ),
                        },
                    ],
                    label: USE_LABELS.then_some("tone_mapping_texture_bind_group"),
                });
            shading_and_old_bloom_textures_bind_group =
                base.device.create_bind_group(&wgpu::BindGroupDescriptor {
                    layout: &constant_data.two_texture_bind_group_layout,
                    entries: &[
                        wgpu::BindGroupEntry {
                            binding: 0,
                            resource: wgpu::BindingResource::TextureView(&shading_texture.view),
                        },
                        wgpu::BindGroupEntry {
                            binding: 1,
                            resource: wgpu::BindingResource::Sampler(
                                sampler_cache_guard
                                    .get_sampler_by_index(shading_texture.sampler_index),
                            ),
                        },
                        wgpu::BindGroupEntry {
                            binding: 2,
                            resource: wgpu::BindingResource::TextureView(
                                &old_bloom_pingpong_textures[0].view,
                            ),
                        },
                        wgpu::BindGroupEntry {
                            binding: 3,
                            resource: wgpu::BindingResource::Sampler(
                                sampler_cache_guard.get_sampler_by_index(
                                    old_bloom_pingpong_textures[0].sampler_index,
                                ),
                            ),
                        },
                    ],
                    label: USE_LABELS.then_some("shading_and_bloom_textures_bind_group"),
                });

            old_bloom_pingpong_texture_bind_groups = [
                base.device.create_bind_group(&wgpu::BindGroupDescriptor {
                    layout: &constant_data.single_texture_bind_group_layout,
                    entries: &[
                        wgpu::BindGroupEntry {
                            binding: 0,
                            resource: wgpu::BindingResource::TextureView(
                                &old_bloom_pingpong_textures[0].view,
                            ),
                        },
                        wgpu::BindGroupEntry {
                            binding: 1,
                            resource: wgpu::BindingResource::Sampler(
                                sampler_cache_guard.get_sampler_by_index(
                                    old_bloom_pingpong_textures[0].sampler_index,
                                ),
                            ),
                        },
                    ],
                    label: USE_LABELS.then_some("bloom_texture_bind_group_1"),
                }),
                base.device.create_bind_group(&wgpu::BindGroupDescriptor {
                    layout: &constant_data.single_texture_bind_group_layout,
                    entries: &[
                        wgpu::BindGroupEntry {
                            binding: 0,
                            resource: wgpu::BindingResource::TextureView(
                                &old_bloom_pingpong_textures[1].view,
                            ),
                        },
                        wgpu::BindGroupEntry {
                            binding: 1,
                            resource: wgpu::BindingResource::Sampler(
                                sampler_cache_guard.get_sampler_by_index(
                                    old_bloom_pingpong_textures[1].sampler_index,
                                ),
                            ),
                        },
                    ],
                    label: USE_LABELS.then_some("bloom_texture_bind_group_2"),
                }),
            ];

            shading_and_new_bloom_texture_bind_group =
                base.device.create_bind_group(&wgpu::BindGroupDescriptor {
                    layout: &constant_data.two_texture_bind_group_layout,
                    entries: &[
                        wgpu::BindGroupEntry {
                            binding: 0,
                            resource: wgpu::BindingResource::TextureView(&shading_texture.view),
                        },
                        wgpu::BindGroupEntry {
                            binding: 1,
                            resource: wgpu::BindingResource::Sampler(
                                sampler_cache_guard
                                    .get_sampler_by_index(shading_texture.sampler_index),
                            ),
                        },
                        wgpu::BindGroupEntry {
                            binding: 2,
                            resource: wgpu::BindingResource::TextureView(&new_bloom_texture.view),
                        },
                        wgpu::BindGroupEntry {
                            binding: 3,
                            resource: wgpu::BindingResource::Sampler(
                                sampler_cache_guard
                                    .get_sampler_by_index(new_bloom_texture.sampler_index),
                            ),
                        },
                    ],
                    label: USE_LABELS.then_some("shading_and_new_bloom_texture_bind_group"),
                });

            new_bloom_texture_bind_group =
                base.device.create_bind_group(&wgpu::BindGroupDescriptor {
                    layout: &constant_data.single_texture_bind_group_layout,
                    entries: &[
                        wgpu::BindGroupEntry {
                            binding: 0,
                            resource: wgpu::BindingResource::TextureView(&new_bloom_texture.view),
                        },
                        wgpu::BindGroupEntry {
                            binding: 1,
                            resource: wgpu::BindingResource::Sampler(
                                sampler_cache_guard
                                    .get_sampler_by_index(new_bloom_texture.sampler_index),
                            ),
                        },
                    ],
                    label: USE_LABELS.then_some("new_bloom_texture_bind_group"),
                });

            new_bloom_texture_mip_bind_groups = (0..new_bloom_mip_count)
                .map(|mip_index| {
                    base.device.create_bind_group(&wgpu::BindGroupDescriptor {
                        layout: &constant_data.single_texture_bind_group_layout,
                        entries: &[
                            wgpu::BindGroupEntry {
                                binding: 0,
                                resource: wgpu::BindingResource::TextureView(
                                    &new_bloom_texture_mip_views[mip_index as usize],
                                ),
                            },
                            wgpu::BindGroupEntry {
                                binding: 1,
                                resource: wgpu::BindingResource::Sampler(
                                    sampler_cache_guard
                                        .get_sampler_by_index(new_bloom_texture.sampler_index),
                                ),
                            },
                        ],
                        label: USE_LABELS
                            .then_some(&format!("new_bloom_texture_mip_bind_group {}", mip_index)),
                    })
                })
                .collect::<Vec<_>>();
        }

        let old_bloom_config_buffers = [
            base.device
                .create_buffer_init(&wgpu::util::BufferInitDescriptor {
                    label: USE_LABELS.then_some("Bloom Config Buffer 0"),
                    contents: bytemuck::cast_slice(&[0f32, 0f32, 0f32, 0.0f32]),
                    usage: wgpu::BufferUsages::UNIFORM | wgpu::BufferUsages::COPY_DST,
                }),
            base.device
                .create_buffer_init(&wgpu::util::BufferInitDescriptor {
                    label: USE_LABELS.then_some("Bloom Config Buffer 1"),
                    contents: bytemuck::cast_slice(&[0f32, 0f32, 0f32, 0.0f32]),
                    usage: wgpu::BufferUsages::UNIFORM | wgpu::BufferUsages::COPY_DST,
                }),
        ];

        let new_bloom_downscale_config_buffers = (0..NEW_BLOOM_TARGET_MIP_COUNT)
            .map(|mip_index| {
                base.device
                    .create_buffer_init(&wgpu::util::BufferInitDescriptor {
                        label: USE_LABELS
                            .then_some(&format!("New Bloom Downscale Config Buffer {}", mip_index)),
                        contents: bytemuck::cast_slice(&[0f32, 0f32, 0f32, 0.0f32]),
                        usage: wgpu::BufferUsages::UNIFORM | wgpu::BufferUsages::COPY_DST,
                    })
            })
            .collect::<Vec<_>>();

        let new_bloom_upscale_config_buffer =
            base.device
                .create_buffer_init(&wgpu::util::BufferInitDescriptor {
                    label: USE_LABELS.then_some("New Bloom Upscale Config Buffer"),
                    contents: bytemuck::cast_slice(&[0f32, 0f32, 0f32, 0.0f32]),
                    usage: wgpu::BufferUsages::UNIFORM | wgpu::BufferUsages::COPY_DST,
                });

        let bloom_config_bind_groups = [
            base.device.create_bind_group(&wgpu::BindGroupDescriptor {
                layout: &constant_data.single_uniform_bind_group_layout,
                entries: &[wgpu::BindGroupEntry {
                    binding: 0,
                    resource: old_bloom_config_buffers[0].as_entire_binding(),
                }],
                label: USE_LABELS.then_some("bloom_config_bind_group_0"),
            }),
            base.device.create_bind_group(&wgpu::BindGroupDescriptor {
                layout: &constant_data.single_uniform_bind_group_layout,
                entries: &[wgpu::BindGroupEntry {
                    binding: 0,
                    resource: old_bloom_config_buffers[1].as_entire_binding(),
                }],
                label: USE_LABELS.then_some("bloom_config_bind_group_1"),
            }),
        ];

        let new_bloom_downscale_config_bind_groups = (0..new_bloom_downscale_config_buffers.len())
            .map(|mip_index| {
                base.device.create_bind_group(&wgpu::BindGroupDescriptor {
                    layout: &constant_data.single_uniform_bind_group_layout,
                    entries: &[wgpu::BindGroupEntry {
                        binding: 0,
                        resource: new_bloom_downscale_config_buffers[mip_index].as_entire_binding(),
                    }],
                    label: USE_LABELS.then_some(&format!(
                        "new_bloom_downscale_config_bind_groups {}",
                        mip_index,
                    )),
                })
            })
            .collect::<Vec<_>>();

        let new_bloom_upscale_config_bind_group =
            base.device.create_bind_group(&wgpu::BindGroupDescriptor {
                layout: &constant_data.single_uniform_bind_group_layout,
                entries: &[wgpu::BindGroupEntry {
                    binding: 0,
                    resource: new_bloom_upscale_config_buffer.as_entire_binding(),
                }],
                label: USE_LABELS.then_some("new_bloom_upscale_config_bind_group"),
            });

        let tone_mapping_config_buffer =
            base.device
                .create_buffer_init(&wgpu::util::BufferInitDescriptor {
                    label: USE_LABELS.then_some("Tone Mapping Config Buffer"),
                    contents: bytemuck::cast_slice(&[0f32, 0f32, 0f32, 0f32]),
                    usage: wgpu::BufferUsages::UNIFORM | wgpu::BufferUsages::COPY_DST,
                });

        let tone_mapping_config_bind_group =
            base.device.create_bind_group(&wgpu::BindGroupDescriptor {
                layout: &constant_data.single_uniform_bind_group_layout,
                entries: &[wgpu::BindGroupEntry {
                    binding: 0,
                    resource: tone_mapping_config_buffer.as_entire_binding(),
                }],
                label: USE_LABELS.then_some("tone_mapping_config_bind_group"),
            });

        let depth_texture = Texture::create_depth_texture(
            &base,
            framebuffer_size,
            general_settings.render_scale,
            "depth_texture",
        );

        let start = crate::time::Instant::now();

        let skybox_dim = 32;
        let sky_color = [8, 113, 184, 255];
        let sun_color = [253, 251, 211, 255];
        let skybox_background_texture = {
            let image = RawImage::from_dynamic_image(
                image::RgbaImage::from_pixel(skybox_dim, skybox_dim, sky_color.into()).into(),
                true,
            );
            Texture::from_raw_image(
                &base,
                &image,
                Some("skybox_image texture"),
                false,
                &SamplerDescriptor {
                    mag_filter: wgpu::FilterMode::Nearest,
                    min_filter: wgpu::FilterMode::Nearest,
                    ..Default::default()
                },
            )?
        };

        let skybox_environment_hdr = {
            let pixel_count = skybox_dim * skybox_dim;
            let color_hdr = sun_color.map(|val| F16::from(0.2 * val as f32 / 255.0));
            let mut image_raw: Vec<[F16; 4]> = Vec::with_capacity(pixel_count as usize);
            image_raw.resize(pixel_count as usize, color_hdr);
            let texture_er = Texture::from_raw_image(
                &base,
                &RawImage {
                    width: skybox_dim,
                    height: skybox_dim,
                    depth: 1,
                    mip_count: 1,
                    format: wgpu::TextureFormat::Rgba16Float,
                    bytes: bytemuck::cast_slice(&image_raw).to_vec(),
                },
                None,
                false,
                &SamplerDescriptor {
                    address_mode_u: wgpu::AddressMode::ClampToEdge,
                    address_mode_v: wgpu::AddressMode::ClampToEdge,
                    address_mode_w: wgpu::AddressMode::ClampToEdge,
                    mag_filter: wgpu::FilterMode::Linear,
                    min_filter: wgpu::FilterMode::Linear,
                    mipmap_filter: wgpu::FilterMode::Nearest,
                    ..Default::default()
                },
            )?;

            Texture::create_cubemap_from_equirectangular(
                &base,
                &constant_data,
                wgpu::TextureFormat::Rgba16Float,
                None,
                &texture_er,
            )?
        };

        fn make_skybox(
            base: &BaseRenderer,
            constant_data: &RendererConstantData,
            background_texture_er: &Texture,
            background_texture_rad: &Texture,
        ) -> Result<BindedSkybox> {
            Ok(BindedSkybox {
                background: Texture::create_cubemap_from_equirectangular(
                    base,
                    constant_data,
                    wgpu::TextureFormat::Rgba8UnormSrgb,
                    None,
                    background_texture_er,
                )?,
                diffuse_environment_map: Texture::create_diffuse_env_map(
                    base,
                    constant_data,
                    Some("diffuse env map"),
                    background_texture_rad,
                ),
                specular_environment_map: Texture::create_specular_env_map(
                    base,
                    constant_data,
                    Some("specular env map 2"),
                    background_texture_rad,
                ),
            })
        }

        let skyboxes = [
            make_skybox(
                &base,
                &constant_data,
                &skybox_background_texture,
                &skybox_environment_hdr,
            )?,
            make_skybox(
                &base,
                &constant_data,
                &skybox_background_texture,
                &skybox_environment_hdr,
            )?,
        ];

        let skybox_weights = [1.0, 0.0];

        let skybox_weights_buffer =
            base.device
                .create_buffer_init(&wgpu::util::BufferInitDescriptor {
                    label: USE_LABELS.then_some("Skybox Weights Buffer"),
                    contents: bytemuck::cast_slice(&[
                        skybox_weights[0],
                        skybox_weights[1],
                        0.0,
                        0.0,
                    ]),
                    usage: wgpu::BufferUsages::UNIFORM | wgpu::BufferUsages::COPY_DST,
                });

        let brdf_lut = Texture::create_brdf_lut(&base, &brdf_lut_gen_pipeline);

        let skybox_gen_time = start.elapsed();
        log::debug!("skybox_gen_time={skybox_gen_time:?}");

        let initial_point_lights_buffer: Vec<u8> = (0..(MAX_LIGHT_COUNT
            * std::mem::size_of::<PointLightUniform>()))
            .map(|_| 0u8)
            .collect();
        let point_lights_buffer =
            base.device
                .create_buffer_init(&wgpu::util::BufferInitDescriptor {
                    label: USE_LABELS.then_some("Point Lights Buffer"),
                    contents: &initial_point_lights_buffer,
                    usage: wgpu::BufferUsages::UNIFORM | wgpu::BufferUsages::COPY_DST,
                });

        let directional_lights_buffer =
            base.device
                .create_buffer_init(&wgpu::util::BufferInitDescriptor {
                    label: USE_LABELS.then_some("Directional Lights Buffer"),
                    contents: &make_directional_light_uniform_buffer(&[], &[]),
                    usage: wgpu::BufferUsages::UNIFORM | wgpu::BufferUsages::COPY_DST,
                });

        let shadow_settings = ShadowSettings::default();
        let debug_settings = DebugSettings::default();
        let initial_pbr_shader_options_buffer = make_pbr_shader_options_uniform_buffer(
            shadow_settings,
            debug_settings.enable_shadow_debug,
            debug_settings.enable_cascade_debug,
        );
        let pbr_shader_options_buffer =
            base.device
                .create_buffer_init(&wgpu::util::BufferInitDescriptor {
                    label: USE_LABELS.then_some("PBR Shader Options Buffer"),
                    contents: bytemuck::cast_slice(&[initial_pbr_shader_options_buffer]),
                    usage: wgpu::BufferUsages::UNIFORM | wgpu::BufferUsages::COPY_DST,
                });

        let bones_buffer = GpuBuffer::empty(
            &base.device,
            std::mem::size_of::<Mat4>(),
            wgpu::BufferUsages::STORAGE | wgpu::BufferUsages::COPY_DST,
        );

        let pbr_instances_buffer = GpuBuffer::empty(
            &base.device,
            std::mem::size_of::<GpuPbrMeshInstance>(),
            wgpu::BufferUsages::STORAGE | wgpu::BufferUsages::COPY_DST,
        );

        let unlit_instances_buffer = GpuBuffer::empty(
            &base.device,
            std::mem::size_of::<GpuUnlitMeshInstance>(),
            wgpu::BufferUsages::STORAGE | wgpu::BufferUsages::COPY_DST,
        );

        let transparent_instances_buffer = GpuBuffer::empty(
            &base.device,
            std::mem::size_of::<GpuUnlitMeshInstance>(),
            wgpu::BufferUsages::STORAGE | wgpu::BufferUsages::COPY_DST,
        );

        let wireframe_instances_buffer = GpuBuffer::empty(
            &base.device,
            std::mem::size_of::<GpuWireframeMeshInstance>(),
            wgpu::BufferUsages::STORAGE | wgpu::BufferUsages::COPY_DST,
        );

        let bones_and_pbr_instances_bind_group =
            base.device.create_bind_group(&wgpu::BindGroupDescriptor {
                layout: &constant_data.bones_and_instances_bind_group_layout,
                entries: &[
                    wgpu::BindGroupEntry {
                        binding: 0,
                        resource: wgpu::BindingResource::Buffer(wgpu::BufferBinding {
                            buffer: bones_buffer.src(),
                            offset: 0,
                            size: NonZeroU64::new(bones_buffer.length_bytes() as u64),
                        }),
                    },
                    wgpu::BindGroupEntry {
                        binding: 1,
                        resource: wgpu::BindingResource::Buffer(wgpu::BufferBinding {
                            buffer: pbr_instances_buffer.src(),
                            offset: 0,
                            size: NonZeroU64::new(pbr_instances_buffer.length_bytes() as u64),
                        }),
                    },
                ],
                label: USE_LABELS.then_some("bones_and_pbr_instances_bind_group"),
            });

        let bones_and_unlit_instances_bind_group =
            base.device.create_bind_group(&wgpu::BindGroupDescriptor {
                layout: &constant_data.bones_and_instances_bind_group_layout,
                entries: &[
                    wgpu::BindGroupEntry {
                        binding: 0,
                        resource: wgpu::BindingResource::Buffer(wgpu::BufferBinding {
                            buffer: bones_buffer.src(),
                            offset: 0,
                            size: NonZeroU64::new(bones_buffer.length_bytes() as u64),
                        }),
                    },
                    wgpu::BindGroupEntry {
                        binding: 1,
                        resource: wgpu::BindingResource::Buffer(wgpu::BufferBinding {
                            buffer: unlit_instances_buffer.src(),
                            offset: 0,
                            size: NonZeroU64::new(unlit_instances_buffer.length_bytes() as u64),
                        }),
                    },
                ],
                label: USE_LABELS.then_some("bones_and_unlit_instances_bind_group"),
            });

        let bones_and_transparent_instances_bind_group =
            base.device.create_bind_group(&wgpu::BindGroupDescriptor {
                layout: &constant_data.bones_and_instances_bind_group_layout,
                entries: &[
                    wgpu::BindGroupEntry {
                        binding: 0,
                        resource: wgpu::BindingResource::Buffer(wgpu::BufferBinding {
                            buffer: bones_buffer.src(),
                            offset: 0,
                            size: NonZeroU64::new(bones_buffer.length_bytes() as u64),
                        }),
                    },
                    wgpu::BindGroupEntry {
                        binding: 1,
                        resource: wgpu::BindingResource::Buffer(wgpu::BufferBinding {
                            buffer: transparent_instances_buffer.src(),
                            offset: 0,
                            size: NonZeroU64::new(
                                transparent_instances_buffer.length_bytes() as u64
                            ),
                        }),
                    },
                ],
                label: USE_LABELS.then_some("bones_and_transparent_instances_bind_group"),
            });

        let bones_and_wireframe_instances_bind_group =
            base.device.create_bind_group(&wgpu::BindGroupDescriptor {
                layout: &constant_data.bones_and_instances_bind_group_layout,
                entries: &[
                    wgpu::BindGroupEntry {
                        binding: 0,
                        resource: wgpu::BindingResource::Buffer(wgpu::BufferBinding {
                            buffer: bones_buffer.src(),
                            offset: 0,
                            size: NonZeroU64::new(bones_buffer.length_bytes() as u64),
                        }),
                    },
                    wgpu::BindGroupEntry {
                        binding: 1,
                        resource: wgpu::BindingResource::Buffer(wgpu::BufferBinding {
                            buffer: wireframe_instances_buffer.src(),
                            offset: 0,
                            size: NonZeroU64::new(wireframe_instances_buffer.length_bytes() as u64),
                        }),
                    },
                ],
                label: USE_LABELS.then_some("bones_and_wireframe_instances_bind_group"),
            });

        let point_shadow_map_textures = Texture::create_depth_texture_array(
            &base,
            (
                6 * POINT_LIGHT_SHADOW_MAP_RESOLUTION,
                POINT_LIGHT_SHADOW_MAP_RESOLUTION,
            ),
            Some("point_shadow_map_texture"),
            POINT_LIGHT_SHOW_MAP_COUNT,
        );

        let directional_shadow_map_textures = Texture::create_depth_texture_array(
            &base,
            (
                DIRECTIONAL_LIGHT_SHADOW_MAP_RESOLUTION,
                DIRECTIONAL_LIGHT_SHADOW_MAP_RESOLUTION,
            ),
            Some("directional_shadow_map_texture"),
            DIRECTIONAL_LIGHT_SHOW_MAP_COUNT * MAX_SHADOW_CASCADES as u32,
        );

        let environment_textures_bind_group = Self::get_environment_textures_bind_group(
            &base,
            &constant_data,
            &skyboxes,
            &skybox_weights_buffer,
            &brdf_lut,
            &point_shadow_map_textures,
            &directional_shadow_map_textures,
        );

        let mut data = RendererData {
            camera_node_id: None,
            last_frame_culling_stats: None,

            general_settings,
            camera_settings: CameraSettings::default(),
            post_effect_settings: PostEffectSettings::default(),
            shadow_settings,
            debug_settings,

            binded_meshes: vec![],
            binded_wireframe_meshes: vec![],
            binded_pbr_materials: vec![],
            textures: vec![],
        };

        constant_data.cube_mesh_index = Self::bind_basic_mesh(&base, &mut data, &cube_mesh, true);

        let sphere_mesh = BasicMesh::new(include_bytes!("models/sphere.obj"))?;
        constant_data.sphere_mesh_index =
            Self::bind_basic_mesh(&base, &mut data, &sphere_mesh, true);

        let plane_mesh = BasicMesh::new(include_bytes!("models/plane.obj"))?;
        constant_data.plane_mesh_index = Self::bind_basic_mesh(&base, &mut data, &plane_mesh, true);

        let profiler = wgpu_profiler::GpuProfiler::new(wgpu_profiler::GpuProfilerSettings {
            enable_timer_queries: !cfg!(target_arch = "wasm32") && cfg!(feature = "gpu-profiling"),
            enable_debug_groups: true,
            // buffer up to 4 frames
            max_num_pending_frames: 4,
        })?;

        let renderer = Self {
            base: WasmNotArc::new(base),
            data: WasmNotArc::new(Mutex::new(data)),
            constant_data: WasmNotArc::new(constant_data),

            private_data: Mutex::new(RendererPrivateData {
                all_bone_transforms: AllBoneTransforms {
                    buffer: vec![],
                    animated_bone_transforms: vec![],
                    identity_slice: (0, 0),
                },
                pbr_mesh_index_to_gpu_instances: HashMap::new(),
                all_pbr_instances: ChunkedBuffer::new(),
                all_pbr_instances_culling_masks: vec![],
                all_unlit_instances: ChunkedBuffer::new(),
                all_transparent_instances: ChunkedBuffer::new(),
                all_wireframe_instances: ChunkedBuffer::new(),
                debug_node_bounding_spheres_nodes: vec![],
                debug_culling_frustum_nodes: vec![],
                debug_culling_frustum_mesh_index: None,

                culling_frustum_collider: None,
                frustum_culling_lock: CullingFrustumLock::None,
                skybox_weights,
                // TODO: instead of clearing the texture when bloom is disabled, just don't read from it in the tone mapping shader
                old_bloom_threshold_cleared: true,
                new_bloom_cleared: true,

                new_pending_surface_config: None,
                current_render_scale: general_settings.render_scale,

                camera_lights_and_pbr_shader_options_bind_group_layout,

                camera_lights_and_pbr_shader_options_bind_groups: vec![],
                bones_and_pbr_instances_bind_group,
                bones_and_unlit_instances_bind_group,
                bones_and_transparent_instances_bind_group,
                bones_and_wireframe_instances_bind_group,
                old_bloom_config_bind_groups: bloom_config_bind_groups,
                new_bloom_downscale_config_bind_groups,
                new_bloom_upscale_config_bind_group,
                tone_mapping_config_bind_group,
                environment_textures_bind_group,
                shading_and_old_bloom_textures_bind_group,
                shading_and_new_bloom_texture_bind_group,
                tone_mapping_texture_bind_group,
                shading_texture_bind_group,
                old_bloom_pingpong_texture_bind_groups,
                new_bloom_texture_bind_group,
                new_bloom_texture_mip_bind_groups,

                camera_buffers: vec![],
                point_lights_buffer,
                directional_lights_buffer,
                old_bloom_config_buffers,
                new_bloom_downscale_config_buffers,
                new_bloom_upscale_config_buffer,
                tone_mapping_config_buffer,
                pbr_shader_options_buffer,
                bones_buffer,
                pbr_instances_buffer,
                unlit_instances_buffer,
                transparent_instances_buffer,
                wireframe_instances_buffer,

                skyboxes,
                skybox_weights_buffer,

                point_shadow_map_textures,
                directional_shadow_map_textures,

                shading_texture,
                tone_mapping_texture,
                depth_texture,
                old_bloom_pingpong_textures,
                new_bloom_texture,
                new_bloom_texture_mip_views,
                brdf_lut,

                new_bloom_mip_count,
            }),

            profiler: Mutex::new(profiler),
        };

        Ok(renderer)
    }

    #[profiling::function]
    pub fn make_pbr_textures_bind_group(
        base: &BaseRenderer,
        constant_data: &RendererConstantData,
        pbr_textures: &PbrTextures,
        use_gltf_defaults: bool,
    ) -> Result<wgpu::BindGroup> {
        let auto_generated_diffuse_texture;
        let diffuse_texture = match pbr_textures.base_color {
            Some(diffuse_texture) => diffuse_texture,
            None => {
                auto_generated_diffuse_texture =
                    base.get_default_texture(DefaultTextureType::BaseColor)?;
                &auto_generated_diffuse_texture
            }
        };
        let auto_generated_normal_map;
        let normal_map = match pbr_textures.normal {
            Some(normal_map) => normal_map,
            None => {
                auto_generated_normal_map = base.get_default_texture(DefaultTextureType::Normal)?;
                &auto_generated_normal_map
            }
        };
        let auto_generated_metallic_roughness_map;
        let metallic_roughness_map = match pbr_textures.metallic_roughness {
            Some(metallic_roughness_map) => metallic_roughness_map,
            None => {
                auto_generated_metallic_roughness_map =
                    base.get_default_texture(if use_gltf_defaults {
                        DefaultTextureType::MetallicRoughnessGLTF
                    } else {
                        DefaultTextureType::MetallicRoughness
                    })?;
                &auto_generated_metallic_roughness_map
            }
        };
        let auto_generated_emissive_map;
        let emissive_map = match pbr_textures.emissive {
            Some(emissive_map) => emissive_map,
            None => {
                auto_generated_emissive_map = base.get_default_texture(if use_gltf_defaults {
                    DefaultTextureType::EmissiveGLTF
                } else {
                    DefaultTextureType::Emissive
                })?;
                &auto_generated_emissive_map
            }
        };
        let auto_generated_ambient_occlusion_map;
        let ambient_occlusion_map = match pbr_textures.ambient_occlusion {
            Some(ambient_occlusion_map) => ambient_occlusion_map,
            None => {
                auto_generated_ambient_occlusion_map =
                    base.get_default_texture(DefaultTextureType::AmbientOcclusion)?;
                &auto_generated_ambient_occlusion_map
            }
        };

        let sampler_cache_guard = base.sampler_cache.lock();

        let textures_bind_group = base.device.create_bind_group(&wgpu::BindGroupDescriptor {
            layout: &constant_data.pbr_textures_bind_group_layout,
            entries: &[
                wgpu::BindGroupEntry {
                    binding: 0,
                    resource: wgpu::BindingResource::TextureView(&diffuse_texture.view),
                },
                wgpu::BindGroupEntry {
                    binding: 1,
                    resource: wgpu::BindingResource::Sampler(
                        sampler_cache_guard.get_sampler_by_index(diffuse_texture.sampler_index),
                    ),
                },
                wgpu::BindGroupEntry {
                    binding: 2,
                    resource: wgpu::BindingResource::TextureView(&normal_map.view),
                },
                wgpu::BindGroupEntry {
                    binding: 3,
                    resource: wgpu::BindingResource::Sampler(
                        sampler_cache_guard.get_sampler_by_index(normal_map.sampler_index),
                    ),
                },
                wgpu::BindGroupEntry {
                    binding: 4,
                    resource: wgpu::BindingResource::TextureView(&metallic_roughness_map.view),
                },
                wgpu::BindGroupEntry {
                    binding: 5,
                    resource: wgpu::BindingResource::Sampler(
                        sampler_cache_guard
                            .get_sampler_by_index(metallic_roughness_map.sampler_index),
                    ),
                },
                wgpu::BindGroupEntry {
                    binding: 6,
                    resource: wgpu::BindingResource::TextureView(&emissive_map.view),
                },
                wgpu::BindGroupEntry {
                    binding: 7,
                    resource: wgpu::BindingResource::Sampler(
                        sampler_cache_guard.get_sampler_by_index(emissive_map.sampler_index),
                    ),
                },
                wgpu::BindGroupEntry {
                    binding: 8,
                    resource: wgpu::BindingResource::TextureView(&ambient_occlusion_map.view),
                },
                wgpu::BindGroupEntry {
                    binding: 9,
                    resource: wgpu::BindingResource::Sampler(
                        sampler_cache_guard
                            .get_sampler_by_index(ambient_occlusion_map.sampler_index),
                    ),
                },
            ],
            label: USE_LABELS.then_some("InstancedMeshComponent textures_bind_group"),
        });

        Ok(textures_bind_group)
    }

    /// generate_wireframe_mesh: generates wireframe counterpart, making the mesh renderable in wireframe mode
    pub fn bind_basic_mesh(
        base: &BaseRenderer,
        data: &mut RendererData,
        mesh: &BasicMesh,
        generate_wireframe_mesh: bool,
    ) -> usize {
        let geometry_buffers = Self::bind_geometry_buffers_for_basic_mesh(base, mesh);

        data.binded_meshes.push(geometry_buffers);
        let mesh_index = data.binded_meshes.len() - 1;

        if generate_wireframe_mesh {
            let wireframe_index_buffer =
                Self::make_wireframe_index_buffer_for_basic_mesh(base, mesh);
            data.binded_wireframe_meshes.push(BindedWireframeMesh {
                source_mesh_index: mesh_index,
                index_buffer: BindedIndexBuffer {
                    buffer: wireframe_index_buffer,
                    format: wgpu::IndexFormat::Uint16,
                },
            });
        }

        mesh_index
    }

    pub fn unbind_mesh(data: &RendererData, mesh_index: usize) {
        let geometry_buffers = &data.binded_meshes[mesh_index];
        geometry_buffers.vertex_buffer.destroy();
        geometry_buffers.index_buffer.buffer.destroy();

        if let Some(wireframe_mesh) = data
            .binded_wireframe_meshes
            .iter()
            .find(|wireframe_mesh| wireframe_mesh.source_mesh_index == mesh_index)
        {
            wireframe_mesh.index_buffer.buffer.destroy();
        }
    }

    // returns index of mesh in the RenderScene::binded_pbr_meshes list
    pub fn bind_pbr_material(
        base: &BaseRenderer,
        constant_data: &RendererConstantData,
        data: &mut RendererData,
        pbr_textures: &PbrTextures,
        dynamic_pbr_params: DynamicPbrParams,
    ) -> Result<usize> {
        let textures_bind_group =
            Self::make_pbr_textures_bind_group(base, constant_data, pbr_textures, false)?;

        data.binded_pbr_materials.push(BindedPbrMaterial {
            dynamic_pbr_params,
            textures_bind_group: WasmNotArc::new(textures_bind_group),
        });
        let material_index = data.binded_pbr_materials.len() - 1;

        Ok(material_index)
    }

    fn bind_geometry_buffers_for_basic_mesh(
        base: &BaseRenderer,
        mesh: &BasicMesh,
    ) -> BindedGeometryBuffers {
        Self::bind_geometry_buffers_for_basic_mesh_impl(&base.device, mesh)
    }

    fn bind_geometry_buffers_for_basic_mesh_impl(
        device: &wgpu::Device,
        mesh: &BasicMesh,
    ) -> BindedGeometryBuffers {
        let vertex_buffer = GpuBuffer::from_bytes(
            device,
            bytemuck::cast_slice(&mesh.vertices),
            std::mem::size_of::<ShaderVertex>(),
            wgpu::BufferUsages::VERTEX,
        );

        let index_buffer = GpuBuffer::from_bytes(
            device,
            bytemuck::cast_slice(&mesh.indices),
            std::mem::size_of::<u16>(),
            wgpu::BufferUsages::INDEX,
        );

        let bounding_box = crate::collisions::Aabb::make_from_points(
            mesh.vertices.iter().map(|vertex| vertex.position.into()),
        )
        .expect("Expected model to have at least two vertex positions");

        BindedGeometryBuffers {
            vertex_buffer,
            index_buffer: BindedIndexBuffer {
                buffer: index_buffer,
                format: wgpu::IndexFormat::Uint16,
            },
            bounding_box,
        }
    }

    fn make_wireframe_index_buffer_for_basic_mesh(
        base: &BaseRenderer,
        mesh: &BasicMesh,
    ) -> GpuBuffer {
        Self::make_wireframe_index_buffer_for_basic_mesh_impl(&base.device, mesh)
    }

    fn make_wireframe_index_buffer_for_basic_mesh_impl(
        device: &wgpu::Device,
        mesh: &BasicMesh,
    ) -> GpuBuffer {
        let index_buffer = GpuBuffer::from_bytes(
            device,
            bytemuck::cast_slice(
                &mesh
                    .indices
                    .chunks(3)
                    .flat_map(|triangle| {
                        vec![
                            triangle[0],
                            triangle[1],
                            triangle[1],
                            triangle[2],
                            triangle[2],
                            triangle[0],
                        ]
                    })
                    .collect::<Vec<_>>(),
            ),
            std::mem::size_of::<u16>(),
            wgpu::BufferUsages::INDEX,
        );

        index_buffer
    }

    pub fn set_present_mode(&self, surface_data: &SurfaceData, present_mode: wgpu::PresentMode) {
        self.private_data
            .lock()
            .new_pending_surface_config
            .get_or_insert_with(|| surface_data.surface_config.clone())
            .present_mode = present_mode
    }

    pub fn resize_surface(
        &mut self,
        surface_data: &SurfaceData,
        new_unscaled_framebuffer_size: winit::dpi::PhysicalSize<u32>,
    ) {
        if new_unscaled_framebuffer_size.width == 0 || new_unscaled_framebuffer_size.height == 0 {
            log::warn!("Tried resizing the surface to an invalid resolution: {new_unscaled_framebuffer_size:?}. This request will be ignored");
            return;
        }

        let mut private_data = self.private_data.lock();
        let new_pending_surface_config = private_data
            .new_pending_surface_config
            .get_or_insert_with(|| surface_data.surface_config.clone());

        new_pending_surface_config.width = new_unscaled_framebuffer_size.width;
        new_pending_surface_config.height = new_unscaled_framebuffer_size.height;
    }

    pub fn reconfigure_surface_if_needed(
        &self,
        surface_data: &mut SurfaceData,
        force_reconfigure: bool,
    ) -> bool {
        let mut private_data_guard = self.private_data.lock();

        let new_surface_config = private_data_guard
            .new_pending_surface_config
            .take()
            .unwrap_or_else(|| surface_data.surface_config.clone());

        if new_surface_config.width == 0 || new_surface_config.height == 0 {
            // log::info!("1");
            return false;
        }

        let surface_config_changed = surface_data.surface_config != new_surface_config;

        let surface_resized = (
            surface_data.surface_config.width,
            surface_data.surface_config.height,
        ) != (new_surface_config.width, new_surface_config.height);

        if surface_resized {
            log::debug!(
                "Resizing surface to {:?}",
                (new_surface_config.width, new_surface_config.height)
            );
        }

        let data_guard = self.data.lock();

        let new_render_scale = data_guard.general_settings.render_scale;
        let current_render_scale = private_data_guard.current_render_scale;
        let render_scale_changed = current_render_scale != new_render_scale;

        if !surface_config_changed && !render_scale_changed && !force_reconfigure {
            // log::info!("2");
            return false;
        }

        let new_unscaled_framebuffer_size = (new_surface_config.width, new_surface_config.height);

        surface_data.surface_config = new_surface_config;
        private_data_guard.current_render_scale = new_render_scale;

        surface_data
            .surface
            .configure(&self.base.device, &surface_data.surface_config);

        if !surface_resized && !render_scale_changed {
            // log::info!("3");
            return false;
        }

        private_data_guard.shading_texture = Texture::create_scaled_surface_texture(
            &self.base,
            new_unscaled_framebuffer_size,
            new_render_scale,
            "shading_texture",
        );
        private_data_guard.old_bloom_pingpong_textures = [
            Texture::create_scaled_surface_texture(
                &self.base,
                new_unscaled_framebuffer_size,
                new_render_scale,
                "bloom_texture_1",
            ),
            Texture::create_scaled_surface_texture(
                &self.base,
                new_unscaled_framebuffer_size,
                new_render_scale,
                "bloom_texture_2",
            ),
        ];

        private_data_guard.new_bloom_texture = Texture::create_new_bloom_texture(
            &self.base,
            private_data_guard.shading_texture.size,
            private_data_guard.new_bloom_texture.texture.format(),
            NEW_BLOOM_TARGET_MIP_COUNT,
            "new_bloom_texture",
        );

        private_data_guard.new_bloom_mip_count = private_data_guard
            .new_bloom_texture
            .texture
            .mip_level_count();

        private_data_guard.new_bloom_texture_mip_views = (0..private_data_guard
            .new_bloom_mip_count)
            .map(|mip_index| {
                private_data_guard.new_bloom_texture.texture.create_view(
                    &wgpu::TextureViewDescriptor {
                        label: USE_LABELS.then_some(&format!(
                            "New Bloom Downscale Texture Mip View {}",
                            mip_index
                        )),
                        base_mip_level: mip_index,
                        mip_level_count: Some(1),
                        ..Default::default()
                    },
                )
            })
            .collect::<Vec<_>>();

        private_data_guard.tone_mapping_texture = Texture::create_scaled_surface_texture(
            &self.base,
            new_unscaled_framebuffer_size,
            new_render_scale,
            "tone_mapping_texture",
        );
        private_data_guard.depth_texture = Texture::create_depth_texture(
            &self.base,
            new_unscaled_framebuffer_size,
            new_render_scale,
            "depth_texture",
        );

        let device = &self.base.device;
        let single_texture_bind_group_layout = &self.constant_data.single_texture_bind_group_layout;
        let two_texture_bind_group_layout = &self.constant_data.two_texture_bind_group_layout;

        let sampler_cache_guard = self.base.sampler_cache.lock();

        private_data_guard.shading_texture_bind_group =
            device.create_bind_group(&wgpu::BindGroupDescriptor {
                layout: single_texture_bind_group_layout,
                entries: &[
                    wgpu::BindGroupEntry {
                        binding: 0,
                        resource: wgpu::BindingResource::TextureView(
                            &private_data_guard.shading_texture.view,
                        ),
                    },
                    wgpu::BindGroupEntry {
                        binding: 1,
                        resource: wgpu::BindingResource::Sampler(
                            sampler_cache_guard.get_sampler_by_index(
                                private_data_guard.shading_texture.sampler_index,
                            ),
                        ),
                    },
                ],
                label: USE_LABELS.then_some("shading_texture_bind_group"),
            });

        private_data_guard.tone_mapping_texture_bind_group =
            device.create_bind_group(&wgpu::BindGroupDescriptor {
                layout: single_texture_bind_group_layout,
                entries: &[
                    wgpu::BindGroupEntry {
                        binding: 0,
                        resource: wgpu::BindingResource::TextureView(
                            &private_data_guard.tone_mapping_texture.view,
                        ),
                    },
                    wgpu::BindGroupEntry {
                        binding: 1,
                        resource: wgpu::BindingResource::Sampler(
                            sampler_cache_guard.get_sampler_by_index(
                                private_data_guard.tone_mapping_texture.sampler_index,
                            ),
                        ),
                    },
                ],
                label: USE_LABELS.then_some("tone_mapping_texture_bind_group"),
            });
        private_data_guard.shading_and_old_bloom_textures_bind_group =
            device.create_bind_group(&wgpu::BindGroupDescriptor {
                layout: two_texture_bind_group_layout,
                entries: &[
                    wgpu::BindGroupEntry {
                        binding: 0,
                        resource: wgpu::BindingResource::TextureView(
                            &private_data_guard.shading_texture.view,
                        ),
                    },
                    wgpu::BindGroupEntry {
                        binding: 1,
                        resource: wgpu::BindingResource::Sampler(
                            sampler_cache_guard.get_sampler_by_index(
                                private_data_guard.shading_texture.sampler_index,
                            ),
                        ),
                    },
                    wgpu::BindGroupEntry {
                        binding: 2,
                        resource: wgpu::BindingResource::TextureView(
                            &private_data_guard.old_bloom_pingpong_textures[0].view,
                        ),
                    },
                    wgpu::BindGroupEntry {
                        binding: 3,
                        resource: wgpu::BindingResource::Sampler(
                            sampler_cache_guard.get_sampler_by_index(
                                private_data_guard.old_bloom_pingpong_textures[0].sampler_index,
                            ),
                        ),
                    },
                ],
                label: USE_LABELS.then_some("shading_and_bloom_textures_bind_group"),
            });
        private_data_guard.old_bloom_pingpong_texture_bind_groups = [
            device.create_bind_group(&wgpu::BindGroupDescriptor {
                layout: single_texture_bind_group_layout,
                entries: &[
                    wgpu::BindGroupEntry {
                        binding: 0,
                        resource: wgpu::BindingResource::TextureView(
                            &private_data_guard.old_bloom_pingpong_textures[0].view,
                        ),
                    },
                    wgpu::BindGroupEntry {
                        binding: 1,
                        resource: wgpu::BindingResource::Sampler(
                            sampler_cache_guard.get_sampler_by_index(
                                private_data_guard.old_bloom_pingpong_textures[0].sampler_index,
                            ),
                        ),
                    },
                ],
                label: USE_LABELS.then_some("bloom_texture_bind_group_1"),
            }),
            device.create_bind_group(&wgpu::BindGroupDescriptor {
                layout: single_texture_bind_group_layout,
                entries: &[
                    wgpu::BindGroupEntry {
                        binding: 0,
                        resource: wgpu::BindingResource::TextureView(
                            &private_data_guard.old_bloom_pingpong_textures[1].view,
                        ),
                    },
                    wgpu::BindGroupEntry {
                        binding: 1,
                        resource: wgpu::BindingResource::Sampler(
                            sampler_cache_guard.get_sampler_by_index(
                                private_data_guard.old_bloom_pingpong_textures[1].sampler_index,
                            ),
                        ),
                    },
                ],
                label: USE_LABELS.then_some("bloom_texture_bind_group_2"),
            }),
        ];

        private_data_guard.shading_and_new_bloom_texture_bind_group = self
            .base
            .device
            .create_bind_group(&wgpu::BindGroupDescriptor {
                layout: &self.constant_data.two_texture_bind_group_layout,
                entries: &[
                    wgpu::BindGroupEntry {
                        binding: 0,
                        resource: wgpu::BindingResource::TextureView(
                            &private_data_guard.shading_texture.view,
                        ),
                    },
                    wgpu::BindGroupEntry {
                        binding: 1,
                        resource: wgpu::BindingResource::Sampler(
                            sampler_cache_guard.get_sampler_by_index(
                                private_data_guard.shading_texture.sampler_index,
                            ),
                        ),
                    },
                    wgpu::BindGroupEntry {
                        binding: 2,
                        resource: wgpu::BindingResource::TextureView(
                            &private_data_guard.new_bloom_texture.view,
                        ),
                    },
                    wgpu::BindGroupEntry {
                        binding: 3,
                        resource: wgpu::BindingResource::Sampler(
                            sampler_cache_guard.get_sampler_by_index(
                                private_data_guard.new_bloom_texture.sampler_index,
                            ),
                        ),
                    },
                ],
                label: USE_LABELS.then_some("shading_and_new_bloom_texture_bind_group"),
            });

        private_data_guard.new_bloom_texture_bind_group =
            self.base
                .device
                .create_bind_group(&wgpu::BindGroupDescriptor {
                    layout: &self.constant_data.single_texture_bind_group_layout,
                    entries: &[
                        wgpu::BindGroupEntry {
                            binding: 0,
                            resource: wgpu::BindingResource::TextureView(
                                &private_data_guard.new_bloom_texture.view,
                            ),
                        },
                        wgpu::BindGroupEntry {
                            binding: 1,
                            resource: wgpu::BindingResource::Sampler(
                                sampler_cache_guard.get_sampler_by_index(
                                    private_data_guard.new_bloom_texture.sampler_index,
                                ),
                            ),
                        },
                    ],
                    label: USE_LABELS.then_some("new_bloom_texture_bind_group"),
                });

        private_data_guard.new_bloom_texture_mip_bind_groups = (0..private_data_guard
            .new_bloom_mip_count)
            .map(|mip_index| {
                self.base
                    .device
                    .create_bind_group(&wgpu::BindGroupDescriptor {
                        layout: &self.constant_data.single_texture_bind_group_layout,
                        entries: &[
                            wgpu::BindGroupEntry {
                                binding: 0,
                                resource: wgpu::BindingResource::TextureView(
                                    &private_data_guard.new_bloom_texture_mip_views
                                        [mip_index as usize],
                                ),
                            },
                            wgpu::BindGroupEntry {
                                binding: 1,
                                resource: wgpu::BindingResource::Sampler(
                                    sampler_cache_guard.get_sampler_by_index(
                                        private_data_guard.new_bloom_texture.sampler_index,
                                    ),
                                ),
                            },
                        ],
                        label: USE_LABELS
                            .then_some(&format!("new_bloom_texture_mip_bind_group {}", mip_index)),
                    })
            })
            .collect::<Vec<_>>();

        // log::info!("4");
        surface_resized
    }

    #[profiling::function]
    pub fn add_debug_nodes(
        &self,
        data: &mut RendererData,
        private_data: &mut RendererPrivateData,
        engine_state: &mut EngineState,
        main_culling_frustum: &Frustum,
        main_culling_frustum_desc: &CameraFrustumDescriptor,
        resolved_directional_light_cascades: &[Vec<ResolvedDirectionalLightCascade>],
    ) {
        let scene = &mut engine_state.scene;

        for node_id in private_data
            .debug_node_bounding_spheres_nodes
            .iter()
            .copied()
        {
            scene.remove_node(node_id);
        }
        private_data.debug_node_bounding_spheres_nodes.clear();

        for node_id in private_data.debug_culling_frustum_nodes.iter().copied() {
            scene.remove_node(node_id);
        }
        private_data.debug_culling_frustum_nodes.clear();

        if let Some(mesh_index) = private_data.debug_culling_frustum_mesh_index.take() {
            Self::unbind_mesh(data, mesh_index);
        }

        let DebugSettings {
            draw_node_bounding_spheres,
            draw_culling_frustum,
            draw_point_light_culling_frusta,
            draw_directional_light_culling_frusta,
            ..
        } = data.debug_settings;

        if draw_node_bounding_spheres {
            let node_ids: Vec<_> = scene.nodes().map(|node| node.id()).collect();
            for node_id in node_ids {
                if let Some(bounding_sphere) = scene.get_node_bounding_sphere(node_id, data) {
                    let culling_frustum_intersection_result =
                        Self::get_node_cam_intersection_result(
                            scene
                                .get_node(node_id)
                                .expect("Node id should still be valid at this point"),
                            bounding_sphere,
                            data,
                            scene,
                            main_culling_frustum,
                        );

                    let debug_sphere_color = match culling_frustum_intersection_result {
                        Some(IntersectionResult::FullyContained) => [0.0, 1.0, 0.0, 0.1],
                        Some(IntersectionResult::PartiallyIntersecting) => [1.0, 1.0, 0.0, 0.15],
                        Some(IntersectionResult::NotIntersecting) => [1.0, 0.0, 0.0, 0.1],
                        None => [1.0, 1.0, 1.0, 0.1],
                    };

                    private_data.debug_node_bounding_spheres_nodes.push(
                        scene
                            .add_node(
                                GameNodeDescBuilder::new()
                                    .transform(
                                        TransformBuilder::new()
                                            .scale(
                                                bounding_sphere.radius * Vec3::new(1.0, 1.0, 1.0),
                                            )
                                            .position(bounding_sphere.center)
                                            .build(),
                                    )
                                    .visual(Some(GameNodeVisual {
                                        material: Material::Transparent {
                                            color: debug_sphere_color.into(),
                                            premultiplied_alpha: false,
                                        },
                                        mesh_index: self.constant_data.sphere_mesh_index,
                                        wireframe: false,
                                        cullable: false,
                                    }))
                                    .build(),
                            )
                            .id(),
                    );
                }
            }
        }

        let debug_main_camera_frustum_descriptor = CameraFrustumDescriptor {
            // shrink the frustum along the view direction for the debug view
            near_plane_distance: 1.0,
            far_plane_distance: 500.0,
            ..(*main_culling_frustum_desc)
        };

        if draw_culling_frustum {
            let debug_main_camera_frustum_mesh =
                debug_main_camera_frustum_descriptor.to_basic_mesh();

            private_data.debug_culling_frustum_mesh_index = Some(Self::bind_basic_mesh(
                &self.base,
                data,
                &debug_main_camera_frustum_mesh,
                true,
            ));

            let culling_frustum_mesh = GameNodeVisual {
                material: Material::Transparent {
                    color: Vec4::new(1.0, 0.0, 0.0, 0.1),
                    premultiplied_alpha: false,
                },
                mesh_index: private_data
                    .debug_culling_frustum_mesh_index
                    .expect("Mesh index should have just been set above"),
                wireframe: false,
                cullable: false,
            };

            let culling_frustum_mesh_wf = GameNodeVisual {
                wireframe: true,
                ..culling_frustum_mesh.clone()
            };

            private_data.debug_culling_frustum_nodes.push(
                scene
                    .add_node(
                        GameNodeDescBuilder::new()
                            .visual(Some(culling_frustum_mesh))
                            .build(),
                    )
                    .id(),
            );
            private_data.debug_culling_frustum_nodes.push(
                scene
                    .add_node(
                        GameNodeDescBuilder::new()
                            .visual(Some(culling_frustum_mesh_wf))
                            .build(),
                    )
                    .id(),
            );
        }

        if draw_point_light_culling_frusta {
            let mut new_node_descs = vec![];
            for point_light in &scene.point_lights {
                for controlled_direction in build_cubemap_face_camera_view_directions() {
                    let frustum_descriptor = CameraFrustumDescriptor {
                        focal_point: scene
                            .get_global_transform_for_node(point_light.node_id)
                            .unwrap_or_default()
                            .position(),
                        forward_vector: controlled_direction.to_vector(),
                        near_plane_distance: POINT_LIGHT_SHADOW_MAP_FRUSTUM_NEAR_PLANE,
                        far_plane_distance: POINT_LIGHT_SHADOW_MAP_FRUSTUM_FAR_PLANE,
                        fov_x: 90.0_f32.to_radians(),
                        aspect_ratio: 1.0,
                    };

                    let debug_frustum_descriptor = CameraFrustumDescriptor {
                        // shrink the frustum along the view direction for the debug view
                        near_plane_distance: 0.5,
                        far_plane_distance: 5.0,
                        ..frustum_descriptor
                    };
                    let debug_culling_frustum_mesh = debug_frustum_descriptor.to_basic_mesh();

                    let culling_frustum_collider = private_data
                        .culling_frustum_collider
                        .as_ref()
                        .expect("Should have have checked for None above");

                    let collision_based_color = if rapier3d_f64::parry::query::intersection_test(
                        &frustum_descriptor.get_isometry(),
                        get_point_light_frustum_collider(),
                        culling_frustum_collider.isometry(),
                        culling_frustum_collider.collider(),
                    )
                    .expect("Frustum-Frustum query should be supported")
                    {
                        Vec4::new(0.0, 1.0, 0.0, 0.1)
                    } else {
                        Vec4::new(1.0, 0.0, 0.0, 0.1)
                    };

                    private_data.debug_culling_frustum_mesh_index = Some(Self::bind_basic_mesh(
                        &self.base,
                        data,
                        &debug_culling_frustum_mesh,
                        true,
                    ));

                    let culling_frustum_mesh = GameNodeVisual {
                        material: Material::Transparent {
                            color: collision_based_color,
                            premultiplied_alpha: false,
                        },
                        mesh_index: private_data
                            .debug_culling_frustum_mesh_index
                            .expect("Mesh index should have just been set above"),
                        wireframe: false,
                        cullable: false,
                    };

                    let culling_frustum_mesh_wf = GameNodeVisual {
                        wireframe: true,
                        ..culling_frustum_mesh.clone()
                    };

                    new_node_descs.push(
                        GameNodeDescBuilder::new()
                            .visual(Some(culling_frustum_mesh))
                            .build(),
                    );
                    new_node_descs.push(
                        GameNodeDescBuilder::new()
                            .visual(Some(culling_frustum_mesh_wf))
                            .build(),
                    );
                }
            }

            for new_node_desc in new_node_descs {
                private_data
                    .debug_culling_frustum_nodes
                    .push(scene.add_node(new_node_desc).id());
            }
        }

        if draw_directional_light_culling_frusta {
            let mut new_node_descs = vec![];
            for (light_index, _) in scene.directional_lights.iter().enumerate() {
                for (cascade_index, resolved_cascade) in resolved_directional_light_cascades
                    [light_index]
                    .iter()
                    .enumerate()
                {
                    let projection_volume = resolved_cascade.projection_volume;

                    let transform = projection_volume.box_transform();

                    let culling_box_mesh = GameNodeVisual {
                        material: Material::Transparent {
                            color: match cascade_index {
                                0 => Vec4::new(0.0, 1.0, 0.0, 0.1),
                                1 => Vec4::new(0.0, 0.0, 1.0, 0.1),
                                2 => Vec4::new(1.0, 0.0, 1.0, 0.1),
                                _ => Vec4::new(1.0, 0.0, 0.0, 0.1),
                            },
                            premultiplied_alpha: false,
                        },
                        mesh_index: self.constant_data.cube_mesh_index,
                        wireframe: false,
                        cullable: false,
                    };

                    let culling_box_mesh_wf = GameNodeVisual {
                        wireframe: true,
                        ..culling_box_mesh.clone()
                    };

                    new_node_descs.push(
                        GameNodeDescBuilder::new()
                            .transform(transform)
                            .visual(Some(culling_box_mesh))
                            .build(),
                    );
                    new_node_descs.push(
                        GameNodeDescBuilder::new()
                            .transform(transform)
                            .visual(Some(culling_box_mesh_wf))
                            .build(),
                    );

                    if DRAW_FRUSTUM_BOUNDING_SPHERE_FOR_SHADOW_MAPS {
                        let frustum_bounding_sphere_mesh = GameNodeVisual {
                            material: Material::Transparent {
                                color: Vec4::new(0.0, 0.0, 1.0, 0.1),
                                premultiplied_alpha: false,
                            },
                            mesh_index: self.constant_data.sphere_mesh_index,
                            wireframe: false,
                            cullable: false,
                        };

                        new_node_descs.push(
                            GameNodeDescBuilder::new()
                                .transform(
                                    TransformBuilder::new()
                                        .position(projection_volume.center)
                                        .scale(Vec3::splat(projection_volume.half_thickness))
                                        .build(),
                                )
                                .visual(Some(frustum_bounding_sphere_mesh))
                                .build(),
                        );
                    }
                }
            }

            for new_node_desc in new_node_descs {
                private_data
                    .debug_culling_frustum_nodes
                    .push(scene.add_node(new_node_desc).id());
            }
        }
    }

    pub fn set_culling_frustum_lock(
        &self,
        engine_state: &EngineState,
        surface_config: &wgpu::SurfaceConfiguration,
        lock_mode: CullingFrustumLockMode,
    ) {
        let aspect_ratio = surface_config.width as f32 / surface_config.height as f32;

        let data_guard = self.data.lock();
        let mut private_data_guard = self.private_data.lock();

        if CullingFrustumLockMode::from(private_data_guard.frustum_culling_lock.clone())
            == lock_mode
        {
            return;
        }

        let Some(camera_transform) = data_guard
            .camera_node_id
            .and_then(|camera_node_id| engine_state.scene.get_node(camera_node_id))
            .map(|camera_node| camera_node.transform)
        else {
            log::error!("Couldn't set the frustum culling lock as there is currently no camera");
            return;
        };

        let position = match private_data_guard.frustum_culling_lock {
            CullingFrustumLock::Full(desc) => desc.focal_point,
            CullingFrustumLock::FocalPoint(locked_focal_point) => locked_focal_point,
            CullingFrustumLock::None => camera_transform.position(),
        };

        let CameraSettings {
            fov_x,
            near_plane_distance,
            far_plane_distance,
        } = data_guard.camera_settings;

        private_data_guard.frustum_culling_lock = match lock_mode {
            CullingFrustumLockMode::Full => CullingFrustumLock::Full(CameraFrustumDescriptor {
                focal_point: camera_transform.position(),
                forward_vector: (-camera_transform.z_axis).into(),
                aspect_ratio,
                near_plane_distance,
                far_plane_distance,
                fov_x,
            }),
            CullingFrustumLockMode::FocalPoint => CullingFrustumLock::FocalPoint(position),
            CullingFrustumLockMode::None => CullingFrustumLock::None,
        };
    }

    pub fn render<UiOverlay>(
        &mut self,
        engine_state: &mut EngineState,
        surface_data: &SurfaceData,
        surface_texture: wgpu::SurfaceTexture,
        ui_overlay: &mut IkariUiContainer<UiOverlay>,
    ) -> anyhow::Result<()>
    where
        UiOverlay:
            iced_winit::runtime::Program<Renderer = iced::Renderer> + UiProgramEvents + 'static,
    {
        if surface_data.surface_config.width == 0 || surface_data.surface_config.height == 0 {
            return Ok(());
        }

        self.update_internal(engine_state, &surface_data.surface_config);
        self.render_internal(engine_state, surface_texture, ui_overlay)
    }

    fn get_node_cam_intersection_result(
        node: &GameNode,
        node_bounding_sphere: Sphere,
        _data: &RendererData,
        _scene: &Scene,
        camera_culling_frustum: &Frustum,
    ) -> Option<IntersectionResult> {
        let visual = node.visual.as_ref()?;

        /* bounding boxes will be wrong for skinned meshes so we currently can't cull them */
        if node.skin_index.is_some() || !visual.cullable {
            return None;
        }

        Some(camera_culling_frustum.sphere_intersection_test(node_bounding_sphere))
    }

    // culling mask is a bitvec where each bit corresponds to a frustum
    // and the value of the bit represents whether the object
    // is touching that frustum or not. the first bit represnts the main
    // camera frustum, the subsequent bits represent the directional shadow
    // mapping boxes and the rest of the bits represent the point light shadow
    // mapping frusta, of which there are 6 per point light so 6 bits are used
    // per point light.
    fn get_node_culling_mask(
        node: &GameNode,
        data: &RendererData,
        engine_state: &EngineState,
        camera_culling_frustum: &Frustum,
        point_lights_frusta: &PointLightFrustaWithCullingInfo,
        resolved_directional_light_cascades: &[Vec<ResolvedDirectionalLightCascade>],
        culling_mask: &mut BitVec,
    ) {
        culling_mask.set_elements(0);

        let Some(visual) = node.visual.as_ref() else {
            return;
        };

        // bounding boxes will be wrong for skinned meshes so we currently can't cull them
        if DISABLE_EXPENSIVE_CULLING
            || USE_ORTHOGRAPHIC_CAMERA
            || !visual.cullable
            || node.skin_index.is_some()
        {
            if data.shadow_settings.enable_shadows {
                culling_mask.set_elements(usize::MAX);
            } else {
                culling_mask.set(0, true);
            }

            return;
        }

        let node_bounding_sphere = engine_state.scene.get_node_bounding_sphere_opt(node.id());
        let node_bounding_sphere_point = rapier3d_f64::na::Point3::new(
            node_bounding_sphere.center.x as f64,
            node_bounding_sphere.center.y as f64,
            node_bounding_sphere.center.z as f64,
        );

        let is_touching_frustum = |frustum: &Frustum| {
            matches!(
                frustum.sphere_intersection_test(node_bounding_sphere),
                IntersectionResult::FullyContained | IntersectionResult::PartiallyIntersecting
            )
        };

        let mut mask_pos = 0;

        let is_node_on_screen = is_touching_frustum(camera_culling_frustum);

        if is_node_on_screen {
            culling_mask.set(mask_pos, true);
        }

        if !data.shadow_settings.enable_shadows {
            return;
        }

        mask_pos += 1;

        for (light_index, _) in engine_state.scene.directional_lights.iter().enumerate() {
            let light_cascades = &resolved_directional_light_cascades[light_index];

            // let mut fully_contained_cascades = 0;

            for (cascade_index, resolved_cascade) in light_cascades.iter().enumerate() {
                let projection_volume = resolved_cascade.projection_volume;

                // Cull objects that cover less than one pixel in the shadow map
                //
                // If the object is fully inside both of the previous cascades then it can
                // also be culled. This should work well when combined with LOD
                if projection_volume.pixel_size
                    * data.shadow_settings.shadow_small_object_culling_size_pixels
                    > node_bounding_sphere.radius * 2.0
                // TODO: this doesn't seem to work for objects that remain close to the player. is it fundamentally wrong?
                // || fully_contained_cascades >= 2
                {
                    mask_pos += light_cascades.len() - cascade_index;
                    break;
                }

                if projection_volume
                    .aabb
                    .distance_to_local_point(&node_bounding_sphere_point, true)
                    < node_bounding_sphere.radius.into()
                {
                    culling_mask.set(mask_pos, true);
                }

                mask_pos += 1;
            }
        }

        for frusta in point_lights_frusta {
            match frusta {
                Some((frusta, can_cull_offscreen_objects)) => {
                    for (frustum, is_light_view_culled) in frusta {
                        let is_culled = if USE_EXTRA_SHADOW_MAP_CULLING {
                            let is_offscreen_culled =
                                *can_cull_offscreen_objects && !is_node_on_screen;
                            is_offscreen_culled
                                || *is_light_view_culled
                                || !is_touching_frustum(frustum)
                        } else {
                            !is_touching_frustum(frustum)
                        };

                        if !is_culled {
                            culling_mask.set(mask_pos, true);
                        }

                        mask_pos += 1;
                    }
                }
                None => {
                    mask_pos += 6;
                }
            }
        }
    }

    fn get_environment_textures_bind_group(
        base: &BaseRenderer,
        constant_data: &RendererConstantData,
        skyboxes: &[BindedSkybox; 2],
        skybox_weights_buffer: &wgpu::Buffer,
        brdf_lut: &Texture,
        point_shadow_map_textures: &Texture,
        directional_shadow_map_textures: &Texture,
    ) -> wgpu::BindGroup {
        let sampler_cache_guard = base.sampler_cache.lock();

        base.device.create_bind_group(&wgpu::BindGroupDescriptor {
            layout: &constant_data.environment_textures_bind_group_layout,
            entries: &[
                wgpu::BindGroupEntry {
                    binding: 0,
                    resource: wgpu::BindingResource::TextureView(&skyboxes[0].background.view),
                },
                wgpu::BindGroupEntry {
                    binding: 1,
                    resource: wgpu::BindingResource::Sampler(
                        sampler_cache_guard
                            .get_sampler_by_index(skyboxes[0].background.sampler_index),
                    ),
                },
                wgpu::BindGroupEntry {
                    binding: 2,
                    resource: wgpu::BindingResource::TextureView(&skyboxes[1].background.view),
                },
                wgpu::BindGroupEntry {
                    binding: 3,
                    resource: skybox_weights_buffer.as_entire_binding(),
                },
                wgpu::BindGroupEntry {
                    binding: 4,
                    resource: wgpu::BindingResource::TextureView(
                        &skyboxes[0].diffuse_environment_map.view,
                    ),
                },
                wgpu::BindGroupEntry {
                    binding: 5,
                    resource: wgpu::BindingResource::TextureView(
                        &skyboxes[1].diffuse_environment_map.view,
                    ),
                },
                wgpu::BindGroupEntry {
                    binding: 6,
                    resource: wgpu::BindingResource::TextureView(
                        &skyboxes[0].specular_environment_map.view,
                    ),
                },
                wgpu::BindGroupEntry {
                    binding: 7,
                    resource: wgpu::BindingResource::TextureView(
                        &skyboxes[1].specular_environment_map.view,
                    ),
                },
                wgpu::BindGroupEntry {
                    binding: 8,
                    resource: wgpu::BindingResource::TextureView(&brdf_lut.view),
                },
                wgpu::BindGroupEntry {
                    binding: 9,
                    resource: wgpu::BindingResource::Sampler(
                        sampler_cache_guard.get_sampler_by_index(brdf_lut.sampler_index),
                    ),
                },
                wgpu::BindGroupEntry {
                    binding: 10,
                    resource: wgpu::BindingResource::TextureView(&point_shadow_map_textures.view),
                },
                wgpu::BindGroupEntry {
                    binding: 11,
                    resource: wgpu::BindingResource::TextureView(
                        &directional_shadow_map_textures.view,
                    ),
                },
                wgpu::BindGroupEntry {
                    binding: 12,
                    resource: wgpu::BindingResource::Sampler(
                        sampler_cache_guard
                            .get_sampler_by_index(point_shadow_map_textures.sampler_index),
                    ),
                },
            ],
            label: USE_LABELS.then_some("environment_textures_bind_group"),
        })
    }

    pub fn set_skybox(&self, slot: SkyboxSlot, skybox: BindedSkybox) {
        let mut private_data_guard = self.private_data.lock();

        private_data_guard.skyboxes[slot.as_index()] = skybox;

        private_data_guard.environment_textures_bind_group =
            Self::get_environment_textures_bind_group(
                &self.base,
                &self.constant_data,
                &private_data_guard.skyboxes,
                &private_data_guard.skybox_weights_buffer,
                &private_data_guard.brdf_lut,
                &private_data_guard.point_shadow_map_textures,
                &private_data_guard.directional_shadow_map_textures,
            );
    }

    pub fn set_skybox_weights(&self, weights: [f32; 2]) {
        let normalized = {
            let total = weights[0] + weights[1];
            [weights[0] / total, weights[1] / total]
        };
        self.private_data.lock().skybox_weights = normalized;
    }

    pub fn get_skybox_weights(&self) -> [f32; 2] {
        self.private_data.lock().skybox_weights
    }

    /// Prepare and send all data to gpu so it's ready to render
    #[profiling::function]
    fn update_internal(
        &mut self,
        engine_state: &mut EngineState,
        surface_config: &wgpu::SurfaceConfiguration,
    ) {
        let mut data_guard = self.data.lock();
        let data: &mut RendererData = &mut data_guard;

        let mut private_data_guard = self.private_data.lock();
        let private_data: &mut RendererPrivateData = &mut private_data_guard;

        let aspect_ratio = surface_config.width as f32 / surface_config.height as f32;

        let CameraSettings {
            fov_x,
            near_plane_distance,
            far_plane_distance,
        } = data.camera_settings;

        let DebugSettings {
            enable_shadow_debug,
            enable_cascade_debug,
            ..
        } = data.debug_settings;

        let PostEffectSettings {
            tone_mapping_exposure,
            bloom_type,
            old_bloom_threshold,
            old_bloom_ramp_size,
            new_bloom_radius,
            new_bloom_intensity,
        } = data.post_effect_settings;

        let camera_transform = data
            .camera_node_id
            .and_then(|camera_node_id| engine_state.scene.get_node(camera_node_id))
            .map(|camera_node| camera_node.transform)
            .unwrap_or_default();

        let camera_position = camera_transform.position();

        let camera_frustum_desc = CameraFrustumDescriptor {
            focal_point: camera_position,
            forward_vector: (-camera_transform.z_axis).into(),
            aspect_ratio,
            near_plane_distance,
            far_plane_distance,
            fov_x,
        };

        let culling_frustum_desc = match private_data.frustum_culling_lock {
            CullingFrustumLock::Full(locked) => locked,
            CullingFrustumLock::FocalPoint(locked_position) => CameraFrustumDescriptor {
                focal_point: locked_position,
                ..camera_frustum_desc
            },
            CullingFrustumLock::None => camera_frustum_desc,
        };

        match private_data.culling_frustum_collider.as_mut() {
            Some(collider) => {
                collider.update(&culling_frustum_desc);
            }
            None => {
                private_data.culling_frustum_collider =
                    Some(CachedCameraFrustumCollider::new(culling_frustum_desc));
            }
        };

        let culling_frustum = Frustum::from(culling_frustum_desc);

        let mut resolved_directional_light_cascades = vec![];
        for directional_light in &engine_state.scene.directional_lights {
            let from_light_space =
                look_in_dir(Vec3::new(0.0, 0.0, 0.0), directional_light.direction);
            let to_light_space = from_light_space.inverse();

            let DirectionalLightShadowMappingConfig {
                num_cascades,
                maximum_distance,
                first_cascade_far_bound,
                ..
            } = directional_light.shadow_mapping_config;

            // https://github.com/bevyengine/bevy/blob/951c9bb1a25caddc97ac69bbe8a2937f97227e90/crates/bevy_pbr/src/light.rs#L258
            let cascade_distances = if num_cascades == 1 {
                vec![maximum_distance]
            } else {
                let base = (maximum_distance / first_cascade_far_bound)
                    .powf(1.0 / (num_cascades - 1) as f32);
                (0..num_cascades)
                    .map(|i| first_cascade_far_bound * base.powf(i as f32))
                    .collect()
            };

            let mut resolved_cascades = vec![];

            let minimum_cascade_distance = 0.5;
            let overlap_proportion = 0.0;

            for cascade_index in 0..cascade_distances.len() {
                let light_space_frustum_slice = CameraFrustumDescriptor {
                    focal_point: to_light_space.transform_point3(culling_frustum_desc.focal_point),
                    forward_vector: to_light_space
                        .transform_vector3(culling_frustum_desc.forward_vector),
                    near_plane_distance: if cascade_index > 0 {
                        (1.0 - overlap_proportion) * cascade_distances[cascade_index - 1]
                    } else {
                        minimum_cascade_distance
                    },
                    far_plane_distance: cascade_distances[cascade_index],
                    ..culling_frustum_desc
                };

                // we use a bounding sphere to make sure the shadow map camera box's thickness remains consistent regardless
                // of the rotation of the main camera's view frustum.
                //
                // we round the position to the nearest pixel_size to make sure the shadow map camera box
                // moves in pixel-sized increments.
                // combined with the above bounding sphere logic, this ensures that the shadow map is always sampled at the same
                // location regardless of the camera transform. Otherwise, there would be visible shimmering/aliasing as the user
                // moves the camera around that is quite distracting.
                //
                // See https://www.gamedev.net/forums/topic/591684-xna-40---shimmering-shadow-maps/
                //     https://www.youtube.com/watch?v=u0pk1LyLKYQ
                let bounding_sphere =
                    light_space_frustum_slice.make_rotation_independent_bounding_sphere();

                let pixel_size =
                    2.0 * bounding_sphere.radius / DIRECTIONAL_LIGHT_SHADOW_MAP_RESOLUTION as f32;

                let rounded_bounding_sphere_center = Vec3::new(
                    bounding_sphere.center.x - bounding_sphere.center.x % pixel_size,
                    bounding_sphere.center.y - bounding_sphere.center.y % pixel_size,
                    bounding_sphere.center.z - bounding_sphere.center.z % pixel_size,
                );

                let projection_volume_half_thickness = bounding_sphere.radius;

                let projection_half_depth = (DIRECTIONAL_LIGHT_PROJ_BOX_LENGTH
                    * projection_volume_half_thickness.sqrt()
                    + projection_volume_half_thickness)
                    / 2.0;

                // make sure the box's "far plane" is roughly at the edge of the frustum slice
                let projection_center = from_light_space
                    .transform_point3(rounded_bounding_sphere_center)
                    - directional_light.direction
                        * (projection_half_depth - projection_volume_half_thickness);

                let transform = {
                    let mut transform = look_in_dir(projection_center, directional_light.direction);

                    transform.set_scale(Vec3::new(
                        projection_volume_half_thickness,
                        projection_volume_half_thickness,
                        projection_half_depth,
                    ));
                    transform
                };

                let projection_collider = Cuboid::new(Vector3::new(
                    transform.scale().x as f64,
                    transform.scale().y as f64,
                    transform.scale().z as f64,
                ));
                let projection_isometry = Isometry::from_parts(
                    nalgebra::Translation3::new(
                        transform.position().x as f64,
                        transform.position().y as f64,
                        transform.position().z as f64,
                    ),
                    nalgebra::UnitQuaternion::from_quaternion(nalgebra::Quaternion::new(
                        transform.rotation().w as f64,
                        transform.rotation().x as f64,
                        transform.rotation().y as f64,
                        transform.rotation().z as f64,
                    )),
                );

                let projection_volume = CascadeProjectionVolume {
                    half_thickness: projection_volume_half_thickness,
                    half_depth: projection_half_depth,
                    center: projection_center,
                    direction: directional_light.direction,
                    pixel_size,
                    aabb: projection_collider.aabb(&projection_isometry),
                };

                resolved_cascades.push(ResolvedDirectionalLightCascade {
                    frustum_slice_far_distance: cascade_distances[cascade_index],
                    projection_volume,
                });
            }

            resolved_directional_light_cascades.push(resolved_cascades);
        }

        self.add_debug_nodes(
            data,
            private_data,
            engine_state,
            &culling_frustum,
            &culling_frustum_desc,
            &resolved_directional_light_cascades,
        );

        let culling_frustum_collider = private_data
            .culling_frustum_collider
            .as_ref()
            .expect("Should have have checked for None above");

        engine_state.scene.recompute_global_node_transforms(data);

        let limits = &self.base.limits;
        let queue = &self.base.queue;
        let device = &self.base.device;
        let bones_and_instances_bind_group_layout =
            &self.constant_data.bones_and_instances_bind_group_layout;

        private_data.all_bone_transforms = get_all_bone_data(
            &engine_state.scene,
            limits.min_storage_buffer_offset_alignment,
        );
        let previous_bones_buffer_capacity_bytes = private_data.bones_buffer.capacity_bytes();

        // composite index (mesh_index, material_index)
        //
        // Since instances must be packed in continguous lists for the instanced draw calls,
        // we would need to create a separate instance buffer for each camera to be able to
        // draw a different set of instances per camera.
        //
        // Instead, we conservatively combine the culling mask of all instances into one
        // and use it for the whole group, meaning frustum culling can be much less effective
        // for large groups of instances because if only one of them is visible by the camera
        // then all the rest of them need to be drawn
        private_data.pbr_mesh_index_to_gpu_instances.clear();
        let mut unlit_mesh_index_to_gpu_instances: HashMap<usize, Vec<GpuUnlitMeshInstance>> =
            HashMap::new();
        let mut wireframe_mesh_index_to_gpu_instances: HashMap<
            usize,
            Vec<GpuWireframeMeshInstance>,
        > = HashMap::new();
        // no instancing for transparent meshes to allow for sorting
        let mut transparent_meshes: Vec<(usize, GpuTransparentMeshInstance, f32)> = Vec::new();

        // list of 6 frusta for each point light including culling information
        let point_lights_frusta: PointLightFrustaWithCullingInfo = engine_state
            .scene
            .point_lights
            .iter()
            .map(|point_light| {
                engine_state
                    .scene
                    .get_node(point_light.node_id)
                    .map(|point_light_node| {
                        let frustum_descriptors = build_cubemap_face_frusta(
                            point_light_node.transform.position(),
                            POINT_LIGHT_SHADOW_MAP_FRUSTUM_NEAR_PLANE,
                            POINT_LIGHT_SHADOW_MAP_FRUSTUM_FAR_PLANE,
                        );

                        // if the point light is inside the main camera view this means that
                        // no objects outside the main view can cast shadows on objects that
                        // are inside the main view so we cull any such objects from the
                        // shadow map render pass
                        let can_cull_offscreen_objects = if USE_EXTRA_SHADOW_MAP_CULLING {
                            culling_frustum.contains_point(point_light_node.transform.position())
                        } else {
                            false
                        };

                        (
                            frustum_descriptors
                                .map(|desc| {
                                    // if the light view doesn't intersect with the main camera view at all
                                    // then none of the objects inside of it can cast shadows on objects
                                    // that are inside the main view so we can completely skip the shadow map
                                    // render pass for this light view
                                    let is_light_view_culled = if USE_EXTRA_SHADOW_MAP_CULLING {
                                        !rapier3d_f64::parry::query::intersection_test(
                                            culling_frustum_collider.isometry(),
                                            culling_frustum_collider.collider(),
                                            &desc.get_isometry(),
                                            get_point_light_frustum_collider(),
                                        )
                                        .expect("Frustum-Frustum query should be supported")
                                    } else {
                                        false
                                    };
                                    (desc.into(), is_light_view_culled)
                                })
                                .collect(),
                            can_cull_offscreen_objects,
                        )
                    })
            })
            .collect();

        Self::prepare_and_cull_instances(
            engine_state,
            data,
            private_data,
            &culling_frustum,
            &point_lights_frusta,
            &resolved_directional_light_cascades,
            &mut wireframe_mesh_index_to_gpu_instances,
            &mut unlit_mesh_index_to_gpu_instances,
            &mut transparent_meshes,
            camera_position,
        );

        let min_storage_buffer_offset_alignment =
            self.base.limits.min_storage_buffer_offset_alignment;

        let mut pbr_mesh_instances: Vec<_> = private_data
            .pbr_mesh_index_to_gpu_instances
            .drain()
            .collect();

        // if PRESORT_INSTANCES_BY_MESH_MATERIAL {
        //     pbr_mesh_instances.sort_by_key(|((mesh_index, material_index), _)| {
        //         ((*mesh_index as u128) << 64) + *material_index as u128
        //     });
        // }

<<<<<<< HEAD
        // pbr_mesh_instances.sort_by(
        //     |(_, (_, _, dist_sq_from_player_a)), (_, (_, _, dist_sq_from_player_b))| {
        //         dist_sq_from_player_a
        //             .partial_cmp(dist_sq_from_player_b)
        //             .unwrap()
        //     },
        // );
=======
        pbr_mesh_instances.sort_by(
            |(_, (_, _, dist_sq_from_player_a)), (_, (_, _, dist_sq_from_player_b))| {
                dist_sq_from_player_a
                    .partial_cmp(dist_sq_from_player_b)
                    .unwrap_or(Ordering::Equal)
            },
        );
>>>>>>> 0bdafebc

        private_data.all_pbr_instances_culling_masks = pbr_mesh_instances
            .iter()
            .map(|(_, (_, culling_mask, _))| culling_mask.clone())
            .collect();

        private_data.all_pbr_instances.replace(
            pbr_mesh_instances
                .into_iter()
                .map(|(key, (instances, _, _))| (key, instances.into_boxed_slice())),
            min_storage_buffer_offset_alignment as usize,
        );

        let bones_buffer_changed_capacity = private_data.bones_buffer.write(
            device,
            queue,
            &private_data.all_bone_transforms.buffer,
        );
        if bones_buffer_changed_capacity {
            log::debug!(
                "Resized bones instances buffer capacity from {:?} bytes to {:?}, length={:?}, buffer_length={:?}",
                previous_bones_buffer_capacity_bytes,
                private_data.bones_buffer.capacity_bytes(),
                private_data.bones_buffer.length_bytes(),
                private_data.all_bone_transforms.buffer.len(),
            );
        }

        let previous_pbr_instances_buffer_capacity_bytes =
            private_data.pbr_instances_buffer.capacity_bytes();
        let pbr_instances_buffer_changed_capacity = private_data.pbr_instances_buffer.write(
            device,
            queue,
            private_data.all_pbr_instances.buffer(),
        );

        if pbr_instances_buffer_changed_capacity {
            log::debug!(
                "Resized pbr instances buffer capacity from {:?} bytes to {:?}, length={:?}, buffer_length={:?}",
                previous_pbr_instances_buffer_capacity_bytes,
                private_data.pbr_instances_buffer.capacity_bytes(),
                private_data.pbr_instances_buffer.length_bytes(),
                private_data.all_pbr_instances.buffer().len(),
            );
        }

        private_data.all_unlit_instances.replace(
            unlit_mesh_index_to_gpu_instances
                .into_iter()
                .map(|(key, instances)| (key, instances.into_boxed_slice())),
            min_storage_buffer_offset_alignment as usize,
        );

        let previous_unlit_instances_buffer_capacity_bytes =
            private_data.unlit_instances_buffer.capacity_bytes();
        let unlit_instances_buffer_changed_capacity = private_data.unlit_instances_buffer.write(
            device,
            queue,
            private_data.all_unlit_instances.buffer(),
        );

        if unlit_instances_buffer_changed_capacity {
            log::debug!(
                "Resized unlit instances buffer capacity from {:?} bytes to {:?}, length={:?}, buffer_length={:?}",
                previous_unlit_instances_buffer_capacity_bytes,
                private_data.unlit_instances_buffer.capacity_bytes(),
                private_data.unlit_instances_buffer.length_bytes(),
                private_data.all_unlit_instances.buffer().len(),
            );
        }

        // draw furthest transparent meshes first
        transparent_meshes.sort_by(
            |(_, _, dist_sq_from_player_a), (_, _, dist_sq_from_player_b)| {
                dist_sq_from_player_b
                    .partial_cmp(dist_sq_from_player_a)
                    .unwrap_or(Ordering::Equal)
            },
        );

        private_data.all_transparent_instances.replace(
            transparent_meshes
                .into_iter()
                .map(|(mesh_index, instance, _)| (mesh_index, Box::from([instance]))),
            min_storage_buffer_offset_alignment as usize,
        );

        let previous_transparent_instances_buffer_capacity_bytes =
            private_data.transparent_instances_buffer.capacity_bytes();
        let transparent_instances_buffer_changed_capacity =
            private_data.transparent_instances_buffer.write(
                device,
                queue,
                private_data.all_transparent_instances.buffer(),
            );

        if transparent_instances_buffer_changed_capacity {
            log::debug!(
                "Resized transparent instances buffer capacity from {:?} bytes to {:?}, length={:?}, buffer_length={:?}",
                previous_transparent_instances_buffer_capacity_bytes,
                private_data.transparent_instances_buffer.capacity_bytes(),
                private_data.transparent_instances_buffer.length_bytes(),
                private_data.all_transparent_instances.buffer().len(),
            );
        }

        private_data.all_wireframe_instances.replace(
            wireframe_mesh_index_to_gpu_instances
                .into_iter()
                .map(|(key, instances)| (key, instances.into_boxed_slice())),
            min_storage_buffer_offset_alignment as usize,
        );

        let previous_wireframe_instances_buffer_capacity_bytes =
            private_data.wireframe_instances_buffer.capacity_bytes();
        let wireframe_instances_buffer_changed_capacity = private_data
            .wireframe_instances_buffer
            .write(device, queue, private_data.all_wireframe_instances.buffer());

        if wireframe_instances_buffer_changed_capacity {
            log::debug!(
                "Resized wireframe instances buffer capacity from {:?} bytes to {:?}, length={:?}, buffer_length={:?}",
                previous_wireframe_instances_buffer_capacity_bytes,
                private_data.wireframe_instances_buffer.capacity_bytes(),
                private_data.wireframe_instances_buffer.length_bytes(),
                private_data.all_wireframe_instances.buffer().len(),
            );
        }

        {
            profiling::scope!("Recreate bind groups");

            private_data.bones_and_pbr_instances_bind_group =
                device.create_bind_group(&wgpu::BindGroupDescriptor {
                    layout: bones_and_instances_bind_group_layout,
                    entries: &[
                        wgpu::BindGroupEntry {
                            binding: 0,
                            resource: wgpu::BindingResource::Buffer(wgpu::BufferBinding {
                                buffer: private_data.bones_buffer.src(),
                                offset: 0,
                                size: NonZeroU64::new(
                                    private_data.bones_buffer.length_bytes() as u64
                                ),
                            }),
                        },
                        wgpu::BindGroupEntry {
                            binding: 1,
                            resource: wgpu::BindingResource::Buffer(wgpu::BufferBinding {
                                buffer: private_data.pbr_instances_buffer.src(),
                                offset: 0,
                                size: NonZeroU64::new(
                                    (private_data.all_pbr_instances.biggest_chunk_length()
                                        * private_data.pbr_instances_buffer.stride())
                                        as u64,
                                ),
                            }),
                        },
                    ],
                    label: USE_LABELS.then_some("bones_and_pbr_instances_bind_group"),
                });

            private_data.bones_and_unlit_instances_bind_group =
                device.create_bind_group(&wgpu::BindGroupDescriptor {
                    layout: bones_and_instances_bind_group_layout,
                    entries: &[
                        wgpu::BindGroupEntry {
                            binding: 0,
                            resource: wgpu::BindingResource::Buffer(wgpu::BufferBinding {
                                buffer: private_data.bones_buffer.src(),
                                offset: 0,
                                size: NonZeroU64::new(
                                    private_data.bones_buffer.length_bytes() as u64
                                ),
                            }),
                        },
                        wgpu::BindGroupEntry {
                            binding: 1,
                            resource: wgpu::BindingResource::Buffer(wgpu::BufferBinding {
                                buffer: private_data.unlit_instances_buffer.src(),
                                offset: 0,
                                size: NonZeroU64::new(
                                    (private_data.all_unlit_instances.biggest_chunk_length()
                                        * private_data.unlit_instances_buffer.stride())
                                        as u64,
                                ),
                            }),
                        },
                    ],
                    label: USE_LABELS.then_some("bones_and_unlit_instances_bind_group"),
                });

            private_data.bones_and_transparent_instances_bind_group =
                device.create_bind_group(&wgpu::BindGroupDescriptor {
                    layout: bones_and_instances_bind_group_layout,
                    entries: &[
                        wgpu::BindGroupEntry {
                            binding: 0,
                            resource: wgpu::BindingResource::Buffer(wgpu::BufferBinding {
                                buffer: private_data.bones_buffer.src(),
                                offset: 0,
                                size: NonZeroU64::new(
                                    private_data.bones_buffer.length_bytes() as u64
                                ),
                            }),
                        },
                        wgpu::BindGroupEntry {
                            binding: 1,
                            resource: wgpu::BindingResource::Buffer(wgpu::BufferBinding {
                                buffer: private_data.transparent_instances_buffer.src(),
                                offset: 0,
                                size: NonZeroU64::new(
                                    (private_data
                                        .all_transparent_instances
                                        .biggest_chunk_length()
                                        * private_data.transparent_instances_buffer.stride())
                                        as u64,
                                ),
                            }),
                        },
                    ],
                    label: USE_LABELS.then_some("bones_and_transparent_instances_bind_group"),
                });

            private_data.bones_and_wireframe_instances_bind_group =
                device.create_bind_group(&wgpu::BindGroupDescriptor {
                    layout: bones_and_instances_bind_group_layout,
                    entries: &[
                        wgpu::BindGroupEntry {
                            binding: 0,
                            resource: wgpu::BindingResource::Buffer(wgpu::BufferBinding {
                                buffer: private_data.bones_buffer.src(),
                                offset: 0,
                                size: NonZeroU64::new(
                                    private_data.bones_buffer.length_bytes() as u64
                                ),
                            }),
                        },
                        wgpu::BindGroupEntry {
                            binding: 1,
                            resource: wgpu::BindingResource::Buffer(wgpu::BufferBinding {
                                buffer: private_data.wireframe_instances_buffer.src(),
                                offset: 0,
                                size: NonZeroU64::new(
                                    (private_data.all_wireframe_instances.biggest_chunk_length()
                                        * private_data.wireframe_instances_buffer.stride())
                                        as u64,
                                ),
                            }),
                        },
                    ],
                    label: USE_LABELS.then_some("bones_and_wireframe_instances_bind_group"),
                });
        }

        let mut all_camera_data: Vec<ShaderCameraData> = vec![];

        // collect all camera data

        // main camera
        let main_camera_shader_data = if USE_ORTHOGRAPHIC_CAMERA {
            ShaderCameraData::orthographic(
                camera_transform,
                20.0 * aspect_ratio,
                20.0,
                -1000.0,
                1000.0,
                false,
            )
        } else {
            ShaderCameraData::perspective(
                camera_transform,
                aspect_ratio,
                near_plane_distance,
                far_plane_distance,
                fov_x,
                true,
            )
        };
        all_camera_data.push(main_camera_shader_data);

        // directional lights
        for (light_index, _light) in engine_state.scene.directional_lights.iter().enumerate() {
            for resolved_cascade in &resolved_directional_light_cascades[light_index] {
                all_camera_data.push(
                    resolved_cascade
                        .projection_volume
                        .shader_orthographic_projection(),
                );
            }
        }

        // point lights
        for point_light in &engine_state.scene.point_lights {
            let light_position = engine_state
                .scene
                .get_node(point_light.node_id)
                .map(|node| node.transform.position())
                .unwrap_or_default();
            all_camera_data.reserve(6);
            all_camera_data.extend(&mut build_cubemap_face_camera_views(
                light_position,
                POINT_LIGHT_SHADOW_MAP_FRUSTUM_NEAR_PLANE,
                POINT_LIGHT_SHADOW_MAP_FRUSTUM_FAR_PLANE,
                false,
            ));
        }

        // main camera but only rotation, for skybox
        all_camera_data.push(all_camera_data[0]);

        // write all camera data, adding new buffers if necessary
        for (i, camera_data) in all_camera_data.iter().enumerate() {
            let contents = if i == all_camera_data.len() - 1 {
                bytemuck::cast_slice(&[SkyboxShaderCameraRaw::from(*camera_data)]).to_vec()
            } else {
                bytemuck::cast_slice(&[MeshShaderCameraRaw::from(*camera_data)]).to_vec()
            };
            if private_data.camera_buffers.len() == i {
                private_data
                    .camera_buffers
                    .push(
                        self.base
                            .device
                            .create_buffer_init(&wgpu::util::BufferInitDescriptor {
                                label: USE_LABELS.then_some("Camera Buffer"),
                                contents: &contents,
                                usage: wgpu::BufferUsages::UNIFORM | wgpu::BufferUsages::COPY_DST,
                            }),
                    );
                private_data
                    .camera_lights_and_pbr_shader_options_bind_groups
                    .push(
                        self.base
                            .device
                            .create_bind_group(&wgpu::BindGroupDescriptor {
                                layout: &private_data
                                    .camera_lights_and_pbr_shader_options_bind_group_layout,
                                entries: &[
                                    wgpu::BindGroupEntry {
                                        binding: 0,
                                        resource: private_data.camera_buffers[i]
                                            .as_entire_binding(),
                                    },
                                    wgpu::BindGroupEntry {
                                        binding: 1,
                                        resource: private_data
                                            .point_lights_buffer
                                            .as_entire_binding(),
                                    },
                                    wgpu::BindGroupEntry {
                                        binding: 2,
                                        resource: private_data
                                            .directional_lights_buffer
                                            .as_entire_binding(),
                                    },
                                    wgpu::BindGroupEntry {
                                        binding: 3,
                                        resource: private_data
                                            .pbr_shader_options_buffer
                                            .as_entire_binding(),
                                    },
                                ],
                                label: USE_LABELS
                                    .then_some("camera_lights_and_pbr_shader_options_bind_group"),
                            }),
                    );
            } else {
                queue.write_buffer(&private_data.camera_buffers[i], 0, &contents)
            }
        }

        let fmt_bytes = |bytes: usize| {
            byte_unit::Byte::from_bytes(bytes as u128)
                .get_appropriate_unit(false)
                .to_string()
        };
        log::debug!(
            "Memory usage:\n  Instance buffers: {}\n  Index buffers: {}\n  Vertex buffers: {}",
            fmt_bytes(
                private_data.pbr_instances_buffer.length_bytes()
                    + private_data.unlit_instances_buffer.length_bytes()
                    + private_data.transparent_instances_buffer.length_bytes()
                    + private_data.wireframe_instances_buffer.length_bytes()
            ),
            fmt_bytes(
                data.binded_meshes
                    .iter()
                    .map(|mesh| mesh.index_buffer.buffer.length_bytes())
                    .chain(
                        data.binded_wireframe_meshes
                            .iter()
                            .map(|mesh| mesh.index_buffer.buffer.length_bytes()),
                    )
                    .reduce(|acc, val| acc + val)
                    .unwrap_or(0)
            ),
            fmt_bytes(
                data.binded_meshes
                    .iter()
                    .map(|mesh| mesh.vertex_buffer.length_bytes())
                    .reduce(|acc, val| acc + val)
                    .unwrap_or(0)
            ),
        );

        queue.write_buffer(
            &private_data.point_lights_buffer,
            0,
            bytemuck::cast_slice(&make_point_light_uniform_buffer(engine_state)),
        );
        queue.write_buffer(
            &private_data.directional_lights_buffer,
            0,
            &make_directional_light_uniform_buffer(
                &engine_state.scene.directional_lights,
                &resolved_directional_light_cascades,
            ),
        );
        queue.write_buffer(
            &private_data.tone_mapping_config_buffer,
            0,
            bytemuck::cast_slice(&[
                tone_mapping_exposure,
                if bloom_type == BloomType::New {
                    new_bloom_intensity
                } else {
                    -1.0f32
                },
                0f32,
                0f32,
            ]),
        );
        queue.write_buffer(
            &private_data.old_bloom_config_buffers[0],
            0,
            bytemuck::cast_slice(&[0.0f32, old_bloom_threshold, old_bloom_ramp_size, 0.0f32]),
        );
        queue.write_buffer(
            &private_data.old_bloom_config_buffers[1],
            0,
            bytemuck::cast_slice(&[1.0f32, old_bloom_threshold, old_bloom_ramp_size, 0.0f32]),
        );
        for mip_index in 0..private_data.new_bloom_mip_count {
            queue.write_buffer(
                &private_data.new_bloom_downscale_config_buffers[mip_index as usize],
                0,
                bytemuck::cast_slice(&[
                    (private_data.new_bloom_texture.size.width / 2u32.pow(mip_index)) as f32,
                    (private_data.new_bloom_texture.size.height / 2u32.pow(mip_index)) as f32,
                    0.0f32,
                    0.0f32,
                ]),
            );
        }
        queue.write_buffer(
            &private_data.new_bloom_upscale_config_buffer,
            0,
            bytemuck::cast_slice(&[new_bloom_radius, 0.0f32, 0.0f32, 0.0f32]),
        );
        queue.write_buffer(
            &private_data.pbr_shader_options_buffer,
            0,
            bytemuck::cast_slice(&[make_pbr_shader_options_uniform_buffer(
                data.shadow_settings,
                enable_shadow_debug,
                enable_cascade_debug,
            )]),
        );
        queue.write_buffer(
            &private_data.skybox_weights_buffer,
            0,
            bytemuck::cast_slice(&[
                private_data.skybox_weights[0],
                private_data.skybox_weights[1],
                0.0,
                0.0,
            ]),
        );
    }

    #[profiling::function]
    pub fn render_internal<UiOverlay>(
        &mut self,
        engine_state: &mut EngineState,
        surface_texture: wgpu::SurfaceTexture,
        ui_overlay: &mut IkariUiContainer<UiOverlay>,
    ) -> anyhow::Result<()>
    where
        UiOverlay:
            iced_winit::runtime::Program<Renderer = iced::Renderer> + UiProgramEvents + 'static,
    {
        let mut data_guard = self.data.lock();
        let data: &mut RendererData = &mut data_guard;

        let mut private_data_guard = self.private_data.lock();
        let private_data: &mut RendererPrivateData = &mut private_data_guard;

        let mut profiler_guard = self.profiler.lock();
        let profiler: &mut wgpu_profiler::GpuProfiler = &mut profiler_guard;

        let GeneralSettings {
            enable_depth_prepass,
            ..
        } = data.general_settings;

        let PostEffectSettings { bloom_type, .. } = data.post_effect_settings;

        let ShadowSettings { enable_shadows, .. } = data.shadow_settings;

        let surface_texture_view =
            surface_texture
                .texture
                .create_view(&wgpu::TextureViewDescriptor {
                    format: Some(surface_texture.texture.format().add_srgb_suffix()),
                    ..Default::default()
                });

        let mut encoder = self
            .base
            .device
            .create_command_encoder(&wgpu::CommandEncoderDescriptor { label: None });

        if enable_shadows {
            let mut culling_mask_camera_index = 1; // start at one to skip main camera

            for (light_index, light) in engine_state.scene.directional_lights.iter().enumerate() {
                if light_index >= DIRECTIONAL_LIGHT_SHOW_MAP_COUNT as usize {
                    continue;
                }

                for cascade_index in 0..light.shadow_mapping_config.num_cascades {
                    let texture_view = private_data
                        .directional_shadow_map_textures
                        .texture
                        .create_view(&wgpu::TextureViewDescriptor {
                            dimension: Some(wgpu::TextureViewDimension::D2),
                            base_array_layer: cascade_index
                                + MAX_SHADOW_CASCADES as u32 * light_index as u32,
                            array_layer_count: Some(1),
                            ..Default::default()
                        });

                    let pass_label = "Directional light shadow map";

                    let shadow_render_pass_desc = wgpu::RenderPassDescriptor {
                        label: USE_LABELS.then_some(pass_label),
                        color_attachments: &[],
                        depth_stencil_attachment: Some(wgpu::RenderPassDepthStencilAttachment {
                            view: &texture_view,
                            depth_ops: Some(wgpu::Operations {
                                load: wgpu::LoadOp::Clear(1.0),
                                store: wgpu::StoreOp::Store,
                            }),
                            stencil_ops: None,
                        }),
                        occlusion_query_set: None,
                        timestamp_writes: None, // overwritten by wgpu_profiler
                    };

                    let mut profiler_scope =
                        profiler.scope(pass_label, &mut encoder, &self.base.device);

                    let mut render_pass = profiler_scope.scoped_render_pass(
                        pass_label,
                        &self.base.device,
                        shadow_render_pass_desc,
                    );

                    Self::render_pbr_meshes(
                        data,
                        private_data,
                        &mut render_pass,
                        &self.constant_data.directional_shadow_map_pipeline,
                        &private_data.camera_lights_and_pbr_shader_options_bind_groups
                            [culling_mask_camera_index],
                        true,
                        culling_mask_camera_index,
                    );

                    culling_mask_camera_index += 1;
                }
            }

            for light_index in 0..engine_state.scene.point_lights.len() {
                if light_index >= POINT_LIGHT_SHOW_MAP_COUNT as usize {
                    continue;
                }
                if let Some(light_node) = engine_state
                    .scene
                    .get_node(engine_state.scene.point_lights[light_index].node_id)
                {
                    let pass_label = "Point light shadow map";

                    let texture_view = private_data.point_shadow_map_textures.texture.create_view(
                        &wgpu::TextureViewDescriptor {
                            dimension: Some(wgpu::TextureViewDimension::D2),
                            base_array_layer: light_index.try_into().unwrap(),
                            array_layer_count: Some(1),
                            ..Default::default()
                        },
                    );

                    let shadow_render_pass_desc = wgpu::RenderPassDescriptor {
                        label: USE_LABELS.then_some(pass_label),
                        color_attachments: &[],
                        depth_stencil_attachment: Some(wgpu::RenderPassDepthStencilAttachment {
                            view: &texture_view,
                            depth_ops: Some(wgpu::Operations {
                                load: wgpu::LoadOp::Clear(1.0),
                                store: wgpu::StoreOp::Store,
                            }),
                            stencil_ops: None,
                        }),
                        occlusion_query_set: None,
                        timestamp_writes: None, // overwritten by wgpu_profiler
                    };

                    let mut profiler_scope =
                        profiler.scope(pass_label, &mut encoder, &self.base.device);

                    let mut render_pass = profiler_scope.scoped_render_pass(
                        pass_label,
                        &self.base.device,
                        shadow_render_pass_desc,
                    );

                    build_cubemap_face_camera_views(
                        light_node.transform.position(),
                        POINT_LIGHT_SHADOW_MAP_FRUSTUM_NEAR_PLANE,
                        POINT_LIGHT_SHADOW_MAP_FRUSTUM_FAR_PLANE,
                        false,
                    )
                    .enumerate()
                    .for_each(|(face_index, _face_view_proj_matrices)| {
                        render_pass.set_viewport(
                            (face_index * POINT_LIGHT_SHADOW_MAP_RESOLUTION as usize) as f32,
                            0.0,
                            POINT_LIGHT_SHADOW_MAP_RESOLUTION as f32,
                            POINT_LIGHT_SHADOW_MAP_RESOLUTION as f32,
                            0.0,
                            1.0,
                        );

                        Self::render_pbr_meshes(
                            data,
                            private_data,
                            &mut render_pass,
                            &self.constant_data.point_shadow_map_pipeline,
                            &private_data.camera_lights_and_pbr_shader_options_bind_groups
                                [culling_mask_camera_index],
                            true,
                            culling_mask_camera_index,
                        );

                        culling_mask_camera_index += 1;
                    });
                }
            }
        }

        let black = wgpu::Color {
            r: 0.0,
            g: 0.0,
            b: 0.0,
            a: 1.0,
        };

        if enable_depth_prepass {
            let depth_prepass_pass_label = "Depth pre-pass";

            let depth_prepass_render_pass_desc = wgpu::RenderPassDescriptor {
                label: USE_LABELS.then_some(depth_prepass_pass_label),
                color_attachments: &[],
                depth_stencil_attachment: Some(wgpu::RenderPassDepthStencilAttachment {
                    view: &private_data.depth_texture.view,
                    depth_ops: Some(wgpu::Operations {
                        load: wgpu::LoadOp::Clear(0.0),
                        store: wgpu::StoreOp::Store,
                    }),
                    stencil_ops: None,
                }),
                occlusion_query_set: None,
                timestamp_writes: None, // overwritten by wgpu_profiler
            };

            let mut profiler_scope =
                profiler.scope(depth_prepass_pass_label, &mut encoder, &self.base.device);

            let mut render_pass = profiler_scope.scoped_render_pass(
                depth_prepass_pass_label,
                &self.base.device,
                depth_prepass_render_pass_desc,
            );

            Self::render_pbr_meshes(
                data,
                private_data,
                &mut render_pass,
                &self.constant_data.depth_prepass_pipeline,
                &private_data.camera_lights_and_pbr_shader_options_bind_groups[0],
                false,
                0, // use main camera culling mask
            );
        }

        {
            let pbr_meshes_pass_label = "Pbr meshes";

            let shading_render_pass_desc = wgpu::RenderPassDescriptor {
                label: USE_LABELS.then_some(pbr_meshes_pass_label),
                color_attachments: &[Some(wgpu::RenderPassColorAttachment {
                    view: &private_data.shading_texture.view,
                    resolve_target: None,
                    ops: wgpu::Operations {
                        load: wgpu::LoadOp::Clear(black),
                        store: wgpu::StoreOp::Store,
                    },
                })],
                depth_stencil_attachment: Some(wgpu::RenderPassDepthStencilAttachment {
                    view: &private_data.depth_texture.view,
                    depth_ops: Some(wgpu::Operations {
                        load: if enable_depth_prepass {
                            wgpu::LoadOp::Load
                        } else {
                            wgpu::LoadOp::Clear(0.0)
                        },
                        store: wgpu::StoreOp::Store,
                    }),
                    stencil_ops: None,
                }),
                occlusion_query_set: None,
                timestamp_writes: None, // overwritten by wgpu_profiler
            };

            let mut profiler_scope =
                profiler.scope(pbr_meshes_pass_label, &mut encoder, &self.base.device);

            let mut render_pass = profiler_scope.scoped_render_pass(
                pbr_meshes_pass_label,
                &self.base.device,
                shading_render_pass_desc,
            );

            Self::render_pbr_meshes(
                data,
                private_data,
                &mut render_pass,
                &self.constant_data.mesh_pipeline,
                &private_data.camera_lights_and_pbr_shader_options_bind_groups[0],
                false,
                0, // use main camera culling mask
            );
        }

        {
            let pass_label = "Unlit and wireframe";

            let mut profiler_scope = profiler.scope(pass_label, &mut encoder, &self.base.device);

            let mut render_pass = profiler_scope.scoped_render_pass(
                pass_label,
                &self.base.device,
                wgpu::RenderPassDescriptor {
                    label: USE_LABELS.then_some(pass_label),
                    color_attachments: &[Some(wgpu::RenderPassColorAttachment {
                        view: &private_data.shading_texture.view,
                        resolve_target: None,
                        ops: wgpu::Operations {
                            load: wgpu::LoadOp::Load,
                            store: wgpu::StoreOp::Store,
                        },
                    })],
                    depth_stencil_attachment: Some(wgpu::RenderPassDepthStencilAttachment {
                        view: &private_data.depth_texture.view,
                        depth_ops: Some(wgpu::Operations {
                            load: wgpu::LoadOp::Load,
                            store: wgpu::StoreOp::Store,
                        }),
                        stencil_ops: None,
                    }),
                    occlusion_query_set: None,
                    timestamp_writes: None, // overwritten by wgpu_profiler
                },
            );

            render_pass.set_pipeline(&self.constant_data.unlit_mesh_pipeline);

            render_pass.set_bind_group(
                0,
                &private_data.camera_lights_and_pbr_shader_options_bind_groups[0],
                &[],
            );
            for unlit_instance_chunk in private_data.all_unlit_instances.chunks() {
                let binded_unlit_mesh_index = unlit_instance_chunk.id;
                let instances_buffer_start_index = unlit_instance_chunk.start_index as u32;
                let instance_count = (unlit_instance_chunk.end_index
                    - unlit_instance_chunk.start_index)
                    / private_data.all_unlit_instances.stride();

                let geometry_buffers = &data.binded_meshes[binded_unlit_mesh_index];

                render_pass.set_bind_group(
                    1,
                    &private_data.bones_and_unlit_instances_bind_group,
                    &[0, instances_buffer_start_index],
                );
                render_pass.set_vertex_buffer(0, geometry_buffers.vertex_buffer.src().slice(..));
                render_pass.set_index_buffer(
                    geometry_buffers.index_buffer.buffer.src().slice(..),
                    geometry_buffers.index_buffer.format,
                );
                render_pass.draw_indexed(
                    0..geometry_buffers.index_buffer.buffer.length() as u32,
                    0,
                    0..instance_count as u32,
                );
            }

            render_pass.set_pipeline(&self.constant_data.wireframe_pipeline);

            for wireframe_instance_chunk in private_data.all_wireframe_instances.chunks() {
                let binded_wireframe_mesh_index = wireframe_instance_chunk.id;
                let instances_buffer_start_index = wireframe_instance_chunk.start_index as u32;
                let instance_count = (wireframe_instance_chunk.end_index
                    - wireframe_instance_chunk.start_index)
                    / private_data.all_wireframe_instances.stride();

                let BindedWireframeMesh {
                    source_mesh_index,
                    index_buffer,
                    ..
                } = &data.binded_wireframe_meshes[binded_wireframe_mesh_index];

                let bone_transforms_buffer_start_index = private_data
                    .all_bone_transforms
                    .animated_bone_transforms
                    .iter()
                    .find(|bone_slice| bone_slice.mesh_index == *source_mesh_index)
                    .map(|bone_slice| bone_slice.start_index.try_into().unwrap())
                    .unwrap_or(0);

                render_pass.set_bind_group(
                    1,
                    &private_data.bones_and_wireframe_instances_bind_group,
                    &[
                        bone_transforms_buffer_start_index,
                        instances_buffer_start_index,
                    ],
                );
                render_pass.set_vertex_buffer(
                    0,
                    data.binded_meshes[*source_mesh_index]
                        .vertex_buffer
                        .src()
                        .slice(..),
                );
                render_pass
                    .set_index_buffer(index_buffer.buffer.src().slice(..), index_buffer.format);
                render_pass.draw_indexed(
                    0..index_buffer.buffer.length() as u32,
                    0,
                    0..instance_count as u32,
                );
            }
        }

        match bloom_type {
            BloomType::Old => {
                private_data.old_bloom_threshold_cleared = false;

                {
                    let pass_label = "Bloom threshold";

                    let mut profiler_scope =
                        profiler.scope(pass_label, &mut encoder, &self.base.device);

                    let mut render_pass = profiler_scope.scoped_render_pass(
                        pass_label,
                        &self.base.device,
                        wgpu::RenderPassDescriptor {
                            label: USE_LABELS.then_some(pass_label),
                            color_attachments: &[Some(wgpu::RenderPassColorAttachment {
                                view: &private_data.old_bloom_pingpong_textures[0].view,
                                resolve_target: None,
                                ops: wgpu::Operations {
                                    load: wgpu::LoadOp::Clear(black),
                                    store: wgpu::StoreOp::Store,
                                },
                            })],
                            depth_stencil_attachment: None,
                            occlusion_query_set: None,
                            timestamp_writes: None, // overwritten by wgpu_profiler
                        },
                    );

                    render_pass.set_pipeline(&self.constant_data.old_bloom_threshold_pipeline);
                    render_pass.set_bind_group(0, &private_data.shading_texture_bind_group, &[]);
                    render_pass.set_bind_group(
                        1,
                        &private_data.old_bloom_config_bind_groups[0],
                        &[],
                    );
                    render_pass.draw(0..3, 0..1);
                }

                let mut do_bloom_blur_pass =
                    |src_texture: &wgpu::BindGroup,
                     dst_texture: &wgpu::TextureView,
                     horizontal: bool| {
                        let pass_label = "Bloom blur";

                        let mut profiler_scope =
                            profiler.scope(pass_label, &mut encoder, &self.base.device);

                        let mut render_pass = profiler_scope.scoped_render_pass(
                            pass_label,
                            &self.base.device,
                            wgpu::RenderPassDescriptor {
                                label: USE_LABELS.then_some(pass_label),
                                color_attachments: &[Some(wgpu::RenderPassColorAttachment {
                                    view: dst_texture,
                                    resolve_target: None,
                                    ops: wgpu::Operations {
                                        load: wgpu::LoadOp::Clear(black),
                                        store: wgpu::StoreOp::Store,
                                    },
                                })],
                                depth_stencil_attachment: None,
                                occlusion_query_set: None,
                                timestamp_writes: None, // overwritten by wgpu_profiler
                            },
                        );

                        render_pass.set_pipeline(&self.constant_data.old_bloom_blur_pipeline);
                        render_pass.set_bind_group(0, src_texture, &[]);
                        render_pass.set_bind_group(
                            1,
                            &private_data.old_bloom_config_bind_groups
                                [if horizontal { 0 } else { 1 }],
                            &[],
                        );
                        render_pass.draw(0..3, 0..1);
                    };

                // do 10 gaussian blur passes, switching between horizontal and vertical and ping ponging between
                // the two textures, effectively doing 5 full blurs
                let blur_passes = 10;
                (0..blur_passes).for_each(|i| {
                    do_bloom_blur_pass(
                        &private_data.old_bloom_pingpong_texture_bind_groups[i % 2],
                        &private_data.old_bloom_pingpong_textures[(i + 1) % 2].view,
                        i % 2 == 0,
                    );
                });
            }
            BloomType::New => {
                private_data.new_bloom_cleared = false;

                for mip_index in 0..private_data.new_bloom_mip_count as usize {
                    let pass_label = "New Bloom Downscale";

                    let mut profiler_scope =
                        profiler.scope(pass_label, &mut encoder, &self.base.device);

                    let src_texture_bind_group = if mip_index == 0 {
                        &private_data.shading_texture_bind_group
                    } else {
                        &private_data.new_bloom_texture_mip_bind_groups[mip_index - 1]
                    };
                    let dst_texture_view = &private_data.new_bloom_texture_mip_views[mip_index];

                    let mut render_pass = profiler_scope.scoped_render_pass(
                        pass_label,
                        &self.base.device,
                        wgpu::RenderPassDescriptor {
                            label: USE_LABELS.then_some(pass_label),
                            color_attachments: &[Some(wgpu::RenderPassColorAttachment {
                                view: dst_texture_view,
                                resolve_target: None,
                                ops: wgpu::Operations {
                                    load: wgpu::LoadOp::Clear(black),
                                    store: wgpu::StoreOp::Store,
                                },
                            })],
                            depth_stencil_attachment: None,
                            occlusion_query_set: None,
                            timestamp_writes: None, // overwritten by wgpu_profiler
                        },
                    );

                    render_pass.set_pipeline(&self.constant_data.new_bloom_downscale_pipeline);
                    render_pass.set_bind_group(0, src_texture_bind_group, &[]);
                    render_pass.set_bind_group(
                        1,
                        &private_data.new_bloom_downscale_config_bind_groups[mip_index],
                        &[],
                    );
                    render_pass.draw(0..3, 0..1);
                }

                for mip_index in (1..private_data.new_bloom_mip_count as usize).rev() {
                    let pass_label = "New Bloom Upscale";

                    let mut profiler_scope =
                        profiler.scope(pass_label, &mut encoder, &self.base.device);

                    let src_texture_bind_group =
                        &private_data.new_bloom_texture_mip_bind_groups[mip_index];
                    let dst_texture_view = &private_data.new_bloom_texture_mip_views[mip_index - 1];

                    let mut render_pass = profiler_scope.scoped_render_pass(
                        pass_label,
                        &self.base.device,
                        wgpu::RenderPassDescriptor {
                            label: USE_LABELS.then_some(pass_label),
                            color_attachments: &[Some(wgpu::RenderPassColorAttachment {
                                view: dst_texture_view,
                                resolve_target: None,
                                ops: wgpu::Operations {
                                    load: wgpu::LoadOp::Load,
                                    store: wgpu::StoreOp::Store,
                                },
                            })],
                            depth_stencil_attachment: None,
                            occlusion_query_set: None,
                            timestamp_writes: None, // overwritten by wgpu_profiler
                        },
                    );

                    render_pass.set_pipeline(&self.constant_data.new_bloom_upscale_pipeline);
                    render_pass.set_bind_group(0, src_texture_bind_group, &[]);
                    render_pass.set_bind_group(
                        1,
                        &private_data.new_bloom_upscale_config_bind_group,
                        &[],
                    );
                    render_pass.draw(0..3, 0..1);
                }
            }
            BloomType::Disabled => {}
        };

        if (bloom_type == BloomType::New || bloom_type == BloomType::Disabled)
            && !private_data.old_bloom_threshold_cleared
        {
            let pass_label = "Bloom clear";

            let mut profiler_scope = profiler.scope(pass_label, &mut encoder, &self.base.device);

            profiler_scope.scoped_render_pass(
                pass_label,
                &self.base.device,
                wgpu::RenderPassDescriptor {
                    label: USE_LABELS.then_some(pass_label),
                    color_attachments: &[Some(wgpu::RenderPassColorAttachment {
                        view: &private_data.old_bloom_pingpong_textures[0].view,
                        resolve_target: None,
                        ops: wgpu::Operations {
                            load: wgpu::LoadOp::Clear(black),
                            store: wgpu::StoreOp::Store,
                        },
                    })],
                    depth_stencil_attachment: None,
                    occlusion_query_set: None,
                    timestamp_writes: None, // overwritten by wgpu_profiler
                },
            );
            private_data.old_bloom_threshold_cleared = true;
        }
        if (bloom_type == BloomType::Old || bloom_type == BloomType::Disabled)
            && !private_data.new_bloom_cleared
        {
            let pass_label = "New Bloom clear";

            let mut profiler_scope = profiler.scope(pass_label, &mut encoder, &self.base.device);

            profiler_scope.scoped_render_pass(
                pass_label,
                &self.base.device,
                wgpu::RenderPassDescriptor {
                    label: USE_LABELS.then_some(pass_label),
                    color_attachments: &[Some(wgpu::RenderPassColorAttachment {
                        view: &private_data.new_bloom_texture_mip_views[0],
                        resolve_target: None,
                        ops: wgpu::Operations {
                            load: wgpu::LoadOp::Clear(black),
                            store: wgpu::StoreOp::Store,
                        },
                    })],
                    depth_stencil_attachment: None,
                    occlusion_query_set: None,
                    timestamp_writes: None, // overwritten by wgpu_profiler
                },
            );
            private_data.new_bloom_cleared = true;
        }

        {
            let pass_label = "Skybox";

            let mut profiler_scope = profiler.scope(pass_label, &mut encoder, &self.base.device);

            let mut render_pass = profiler_scope.scoped_render_pass(
                pass_label,
                &self.base.device,
                wgpu::RenderPassDescriptor {
                    label: USE_LABELS.then_some(pass_label),
                    color_attachments: &[Some(wgpu::RenderPassColorAttachment {
                        view: &private_data.tone_mapping_texture.view,
                        resolve_target: None,
                        ops: wgpu::Operations {
                            load: wgpu::LoadOp::Clear(black),
                            store: wgpu::StoreOp::Store,
                        },
                    })],
                    depth_stencil_attachment: Some(wgpu::RenderPassDepthStencilAttachment {
                        view: &private_data.depth_texture.view,
                        depth_ops: Some(wgpu::Operations {
                            load: wgpu::LoadOp::Load,
                            store: wgpu::StoreOp::Store,
                        }),
                        stencil_ops: None,
                    }),
                    occlusion_query_set: None,
                    timestamp_writes: None, // overwritten by wgpu_profiler
                },
            );

            render_pass.set_pipeline(&self.constant_data.skybox_pipeline);
            render_pass.set_bind_group(0, &private_data.environment_textures_bind_group, &[]);
            render_pass.set_bind_group(
                1,
                &private_data.camera_lights_and_pbr_shader_options_bind_groups[private_data
                    .camera_lights_and_pbr_shader_options_bind_groups
                    .len()
                    - 1],
                &[],
            );
            render_pass.set_vertex_buffer(
                0,
                self.constant_data.skybox_mesh.vertex_buffer.src().slice(..),
            );
            render_pass.set_index_buffer(
                self.constant_data
                    .skybox_mesh
                    .index_buffer
                    .buffer
                    .src()
                    .slice(..),
                self.constant_data.skybox_mesh.index_buffer.format,
            );
            render_pass.draw_indexed(
                0..(self.constant_data.skybox_mesh.index_buffer.buffer.length() as u32),
                0,
                0..1,
            );
        }
        {
            let pass_label = "Tone mapping";

            let mut profiler_scope = profiler.scope(pass_label, &mut encoder, &self.base.device);

            let mut render_pass = profiler_scope.scoped_render_pass(
                pass_label,
                &self.base.device,
                wgpu::RenderPassDescriptor {
                    label: USE_LABELS.then_some(pass_label),
                    color_attachments: &[Some(wgpu::RenderPassColorAttachment {
                        view: &private_data.tone_mapping_texture.view,
                        resolve_target: None,
                        ops: wgpu::Operations {
                            load: wgpu::LoadOp::Load,
                            store: wgpu::StoreOp::Store,
                        },
                    })],
                    depth_stencil_attachment: None,
                    occlusion_query_set: None,
                    timestamp_writes: None, // overwritten by wgpu_profiler
                },
            );
            render_pass.set_pipeline(&self.constant_data.tone_mapping_pipeline);
            render_pass.set_bind_group(
                0,
                if bloom_type == BloomType::New {
                    &private_data.shading_and_new_bloom_texture_bind_group
                } else {
                    &private_data.shading_and_old_bloom_textures_bind_group
                },
                &[],
            );
            render_pass.set_bind_group(1, &private_data.tone_mapping_config_bind_group, &[]);
            render_pass.draw(0..3, 0..1);
        }

        {
            let pass_label = "Transparent";

            let mut profiler_scope = profiler.scope(pass_label, &mut encoder, &self.base.device);

            let mut render_pass = profiler_scope.scoped_render_pass(
                pass_label,
                &self.base.device,
                wgpu::RenderPassDescriptor {
                    label: USE_LABELS.then_some(pass_label),
                    color_attachments: &[Some(wgpu::RenderPassColorAttachment {
                        view: &private_data.tone_mapping_texture.view,
                        resolve_target: None,
                        ops: wgpu::Operations {
                            load: wgpu::LoadOp::Load,
                            store: wgpu::StoreOp::Store,
                        },
                    })],
                    depth_stencil_attachment: Some(wgpu::RenderPassDepthStencilAttachment {
                        view: &private_data.depth_texture.view,
                        depth_ops: Some(wgpu::Operations {
                            load: wgpu::LoadOp::Load,
                            store: wgpu::StoreOp::Store,
                        }),
                        stencil_ops: None,
                    }),
                    occlusion_query_set: None,
                    timestamp_writes: None, // overwritten by wgpu_profiler
                },
            );

            render_pass.set_pipeline(&self.constant_data.transparent_mesh_pipeline);

            render_pass.set_bind_group(
                0,
                &private_data.camera_lights_and_pbr_shader_options_bind_groups[0],
                &[],
            );

            for transparent_instance_chunk in private_data.all_transparent_instances.chunks() {
                let binded_transparent_mesh_index = transparent_instance_chunk.id;
                let instances_buffer_start_index = transparent_instance_chunk.start_index as u32;
                let instance_count = (transparent_instance_chunk.end_index
                    - transparent_instance_chunk.start_index)
                    / private_data.all_transparent_instances.stride();

                let geometry_buffers = &data.binded_meshes[binded_transparent_mesh_index];

                render_pass.set_bind_group(
                    1,
                    &private_data.bones_and_transparent_instances_bind_group,
                    &[0, instances_buffer_start_index],
                );
                render_pass.set_vertex_buffer(0, geometry_buffers.vertex_buffer.src().slice(..));
                render_pass.set_index_buffer(
                    geometry_buffers.index_buffer.buffer.src().slice(..),
                    geometry_buffers.index_buffer.format,
                );
                render_pass.draw_indexed(
                    0..geometry_buffers.index_buffer.buffer.length() as u32,
                    0,
                    0..instance_count as u32,
                );
            }
        }

        {
            let pass_label = "Surface blit";

            let mut profiler_scope = profiler.scope(pass_label, &mut encoder, &self.base.device);

            let mut render_pass = profiler_scope.scoped_render_pass(
                pass_label,
                &self.base.device,
                wgpu::RenderPassDescriptor {
                    label: USE_LABELS.then_some(pass_label),
                    color_attachments: &[Some(wgpu::RenderPassColorAttachment {
                        view: &surface_texture_view,
                        resolve_target: None,
                        ops: wgpu::Operations {
                            load: wgpu::LoadOp::Clear(black),
                            store: wgpu::StoreOp::Store,
                        },
                    })],
                    depth_stencil_attachment: None,
                    occlusion_query_set: None,
                    timestamp_writes: None, // overwritten by wgpu_profiler
                },
            );

            render_pass.set_pipeline(&self.constant_data.surface_blit_pipeline);
            render_pass.set_bind_group(0, &private_data.tone_mapping_texture_bind_group, &[]);
            render_pass.set_bind_group(1, &private_data.tone_mapping_config_bind_group, &[]);
            render_pass.draw(0..3, 0..1);
        }

        {
            let profiler_scope = profiler.scope("UI overlay", &mut encoder, &self.base.device);

            ui_overlay.render(
                &self.base.device,
                &self.base.queue,
                profiler_scope.recorder,
                &surface_texture_view,
            );
        }

        profiler.resolve_queries(&mut encoder);

        self.base.queue.submit(std::iter::once(encoder.finish()));

        surface_texture.present();

        profiler.end_frame()?;

        Ok(())
    }

    #[allow(clippy::too_many_arguments)]
    fn render_pbr_meshes<'a>(
        data: &'a RendererData,
        private_data: &'a RendererPrivateData,
        render_pass: &mut wgpu::RenderPass<'a>,
        pipeline: &'a wgpu::RenderPipeline,
        camera_lights_shader_options_bind_group: &'a wgpu::BindGroup,
        is_shadow: bool,
        culling_mask_camera_index: usize,
    ) {
        // early out if all objects are culled from current pass
        if (0..private_data.all_pbr_instances.chunks().len()).all(|pbr_instance_chunk_index| {
            !private_data.all_pbr_instances_culling_masks[pbr_instance_chunk_index]
                [culling_mask_camera_index]
        }) {
            return;
        }

        render_pass.set_pipeline(pipeline);

        render_pass.set_bind_group(0, camera_lights_shader_options_bind_group, &[]);
        if !is_shadow {
            render_pass.set_bind_group(1, &private_data.environment_textures_bind_group, &[]);
        }

        for (pbr_instance_chunk_index, pbr_instance_chunk) in
            private_data.all_pbr_instances.chunks().iter().enumerate()
        {
            if !private_data.all_pbr_instances_culling_masks[pbr_instance_chunk_index]
                [culling_mask_camera_index]
            {
                continue;
            }

            let (mesh_index, pbr_material_index) = pbr_instance_chunk.id;
            let bone_transforms_buffer_start_index = private_data
                .all_bone_transforms
                .animated_bone_transforms
                .iter()
                .find(|bone_slice| bone_slice.mesh_index == mesh_index)
                .map(|bone_slice| bone_slice.start_index.try_into().unwrap())
                .unwrap_or(0);
            let instances_buffer_start_index = pbr_instance_chunk.start_index as u32;
            let instance_count = (pbr_instance_chunk.end_index - pbr_instance_chunk.start_index)
                / private_data.all_pbr_instances.stride();

            let geometry_buffers = &data.binded_meshes[mesh_index];

            let material = &data.binded_pbr_materials[pbr_material_index];

            render_pass.set_bind_group(
                if is_shadow { 1 } else { 2 },
                &private_data.bones_and_pbr_instances_bind_group,
                &[
                    bone_transforms_buffer_start_index,
                    instances_buffer_start_index,
                ],
            );
            render_pass.set_bind_group(
                if is_shadow { 2 } else { 3 },
                &material.textures_bind_group,
                &[],
            );
            render_pass.set_vertex_buffer(0, geometry_buffers.vertex_buffer.src().slice(..));
            render_pass.set_index_buffer(
                geometry_buffers.index_buffer.buffer.src().slice(..),
                geometry_buffers.index_buffer.format,
            );
            render_pass.draw_indexed(
                0..geometry_buffers.index_buffer.buffer.length() as u32,
                0,
                0..instance_count as u32,
            );
        }
    }

    pub fn process_profiler_frame(&self) -> Option<Vec<wgpu_profiler::GpuTimerQueryResult>> {
        self.profiler
            .lock()
            .process_finished_frame(self.base.queue.get_timestamp_period())
    }

    #[profiling::function]
    #[allow(clippy::too_many_arguments)]
    pub fn prepare_and_cull_instances(
        engine_state: &EngineState,
        data: &mut RendererData,
        private_data: &mut RendererPrivateData,
        culling_frustum: &Frustum,
        point_lights_frusta: &PointLightFrustaWithCullingInfo,
        resolved_directional_light_cascades: &[Vec<ResolvedDirectionalLightCascade>],
        wireframe_mesh_index_to_gpu_instances: &mut HashMap<usize, Vec<GpuWireframeMeshInstance>>,
        unlit_mesh_index_to_gpu_instances: &mut HashMap<usize, Vec<GpuUnlitMeshInstance>>,
        transparent_meshes: &mut Vec<(usize, GpuTransparentMeshInstance, f32)>,
        camera_position: Vec3,
    ) {
        let mut stats = CullingStats::default();
        let start = crate::time::Instant::now();

        let directional_light_camera_count: usize = engine_state
            .scene
            .directional_lights
            .iter()
            .map(|light| light.shadow_mapping_config.num_cascades as usize)
            .sum();
        let point_light_camera_count = engine_state.scene.point_lights.len() * 6;
        let camera_count = 1 + directional_light_camera_count + point_light_camera_count;

        let mut tmp_node_culling_mask = BitVec::repeat(false, camera_count);
        let mut culled_object_counts_per_camera: Vec<u64> = vec![0; camera_count];

        let DebugSettings {
            enable_wireframe_mode,
            record_culling_stats,
            ..
        } = data.debug_settings;

        for node in engine_state.scene.nodes() {
            let transform = Mat4::from(
                engine_state
                    .scene
                    .get_global_transform_for_node_opt(node.id()),
            );
            if let Some(GameNodeVisual {
                mesh_index,
                material,
                wireframe,
                ..
            }) = node.visual.clone()
            {
                let node_bounding_sphere =
                    engine_state.scene.get_node_bounding_sphere_opt(node.id());
                let dist_sq_from_player = node_bounding_sphere
                    .center
                    .distance_squared(camera_position)
                    - node_bounding_sphere.radius;

                match (material, enable_wireframe_mode, wireframe) {
                    (
                        Material::Pbr {
                            binded_material_index,
                            dynamic_pbr_params,
                        },
                        false,
                        false,
                    ) => {
                        stats.total_count += 1;

                        Self::get_node_culling_mask(
                            node,
                            data,
                            engine_state,
                            culling_frustum,
                            point_lights_frusta,
                            resolved_directional_light_cascades,
                            &mut tmp_node_culling_mask,
                        );

                        let mut completely_culled = true;

                        for element in tmp_node_culling_mask.iter().by_vals() {
                            if element {
                                completely_culled = false;
                                break;
                            }
                        }

                        if record_culling_stats {
                            for (camera_index, element) in
                                tmp_node_culling_mask.iter().by_vals().enumerate()
                            {
                                if element {
                                    culled_object_counts_per_camera[camera_index] += 1;
                                }
                            }

                            if completely_culled {
                                stats.completely_culled_count += 1;
                            }
                        }

                        if completely_culled {
                            continue;
                        }

                        let gpu_instance = GpuPbrMeshInstance::new(
                            transform,
                            dynamic_pbr_params.unwrap_or_else(|| {
                                data.binded_pbr_materials[binded_material_index].dynamic_pbr_params
                            }),
                        );

                        match private_data
                            .pbr_mesh_index_to_gpu_instances
                            .entry((mesh_index, binded_material_index))
                        {
                            Entry::Occupied(mut entry) => {
                                entry.get_mut().0.push(gpu_instance);
                                // combine instance culling masks
                                *entry.get_mut().1 |= &tmp_node_culling_mask;
                            }
                            Entry::Vacant(entry) => {
                                entry.insert((
                                    smallvec![gpu_instance],
                                    tmp_node_culling_mask.clone(),
                                    dist_sq_from_player,
                                ));
                            }
                        }
                    }
                    (material, enable_wireframe_mode, is_node_wireframe) => {
                        let (color, is_transparent) = match material {
                            Material::Unlit { color } => ([color.x, color.y, color.z, 1.0], false),
                            Material::Transparent {
                                color,
                                premultiplied_alpha,
                            } => {
                                (
                                    if premultiplied_alpha {
                                        [color.x, color.y, color.z, color.w]
                                    } else {
                                        // transparent pipeline requires alpha to be premultiplied.
                                        [
                                            color.w * color.x,
                                            color.w * color.y,
                                            color.w * color.z,
                                            color.w,
                                        ]
                                    },
                                    true,
                                )
                            }
                            Material::Pbr {
                                binded_material_index,
                                dynamic_pbr_params,
                            } => {
                                // fancy logic for picking what the wireframe lines
                                // color will be by checking the pbr material
                                let DynamicPbrParams {
                                    base_color_factor,
                                    emissive_factor,
                                    ..
                                } = dynamic_pbr_params.unwrap_or_else(|| {
                                    data.binded_pbr_materials[binded_material_index]
                                        .dynamic_pbr_params
                                });
                                let should_take_color = |as_slice: &[f32]| {
                                    let is_all_zero = as_slice.iter().all(|&x| x == 0.0);
                                    let is_all_one = as_slice.iter().all(|&x| x == 1.0);
                                    !is_all_zero && !is_all_one
                                };
                                let base_color_factor_arr: [f32; 4] = base_color_factor.into();
                                let emissive_factor_arr: [f32; 3] = emissive_factor.into();
                                (
                                    if should_take_color(&base_color_factor_arr[0..3]) {
                                        [
                                            base_color_factor.x,
                                            base_color_factor.y,
                                            base_color_factor.z,
                                            base_color_factor.w,
                                        ]
                                    } else if should_take_color(&emissive_factor_arr) {
                                        [
                                            emissive_factor.x,
                                            emissive_factor.y,
                                            emissive_factor.z,
                                            1.0,
                                        ]
                                    } else {
                                        DEFAULT_WIREFRAME_COLOR
                                    },
                                    false,
                                )
                            }
                        };

                        if enable_wireframe_mode || is_node_wireframe {
                            let wireframe_mesh_index = data
                                .binded_wireframe_meshes
                                .iter()
                                .enumerate()
                                .find(|(_, wireframe_mesh)| {
                                    wireframe_mesh.source_mesh_index == mesh_index
                                })
                                .map(|(index, _)| index);

                            if wireframe_mesh_index.is_none() {
                                if is_node_wireframe {
                                    log::error!("Attempted to draw mesh in wireframe mode without binding a corresponding wireframe mesh. Mesh will not be draw. mesh_index={mesh_index:?} node={node:?}");
                                }
                                continue;
                            }

                            let wireframe_mesh_index = wireframe_mesh_index
                                .expect("Should have checked that it isn't None");

                            let gpu_instance = GpuWireframeMeshInstance {
                                color,
                                model_transform: transform,
                            };
                            match wireframe_mesh_index_to_gpu_instances.entry(wireframe_mesh_index)
                            {
                                Entry::Occupied(mut entry) => {
                                    entry.get_mut().push(gpu_instance);
                                }
                                Entry::Vacant(entry) => {
                                    entry.insert(vec![gpu_instance]);
                                }
                            }
                        } else if is_transparent {
                            let gpu_instance = GpuTransparentMeshInstance {
                                color,
                                model_transform: transform,
                            };
                            transparent_meshes.push((
                                mesh_index,
                                gpu_instance,
                                dist_sq_from_player,
                            ));
                        } else {
                            let gpu_instance = GpuUnlitMeshInstance {
                                color,
                                model_transform: transform,
                            };
                            match unlit_mesh_index_to_gpu_instances.entry(mesh_index) {
                                Entry::Occupied(mut entry) => {
                                    entry.get_mut().push(gpu_instance);
                                }
                                Entry::Vacant(entry) => {
                                    entry.insert(vec![gpu_instance]);
                                }
                            }
                        }
                    }
                }
            }
        }

        if record_culling_stats {
            stats.main_camera_culled_count = culled_object_counts_per_camera[0];

            let mut directional_light_index_acc = 1;

            for (light_index, cascades) in resolved_directional_light_cascades.iter().enumerate() {
                let mut cascade_counts = Vec::with_capacity(cascades.len());

                for cascade_index in 0..cascades.len() {
                    let cull_index = 1 + light_index + cascade_index;
                    cascade_counts.push(culled_object_counts_per_camera[cull_index]);

                    directional_light_index_acc += 1;
                }
                stats.directional_lights_culled_counts.push(cascade_counts);
            }

            for frusta in point_lights_frusta.iter() {
                let mut frusta_counts = vec![];
                if let Some(frusta) = &frusta {
                    for frustum_index in 0..frusta.0.len() {
                        let cull_index = directional_light_index_acc + frustum_index;
                        frusta_counts.push(culled_object_counts_per_camera[cull_index]);
                    }
                }

                stats.point_light_culled_counts.push(frusta_counts);
            }

            stats.time_to_cull = start.elapsed();

            data.last_frame_culling_stats = Some(stats);
        } else {
            data.last_frame_culling_stats = None;
        }
    }
}<|MERGE_RESOLUTION|>--- conflicted
+++ resolved
@@ -4713,15 +4713,6 @@
         //     });
         // }
 
-<<<<<<< HEAD
-        // pbr_mesh_instances.sort_by(
-        //     |(_, (_, _, dist_sq_from_player_a)), (_, (_, _, dist_sq_from_player_b))| {
-        //         dist_sq_from_player_a
-        //             .partial_cmp(dist_sq_from_player_b)
-        //             .unwrap()
-        //     },
-        // );
-=======
         pbr_mesh_instances.sort_by(
             |(_, (_, _, dist_sq_from_player_a)), (_, (_, _, dist_sq_from_player_b))| {
                 dist_sq_from_player_a
@@ -4729,7 +4720,6 @@
                     .unwrap_or(Ordering::Equal)
             },
         );
->>>>>>> 0bdafebc
 
         private_data.all_pbr_instances_culling_masks = pbr_mesh_instances
             .iter()

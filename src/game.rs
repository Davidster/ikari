--- conflicted
+++ resolved
@@ -933,18 +933,11 @@
         .process_window_events(event, window);
 }
 
-<<<<<<< HEAD
 #[profiling::function]
 pub fn update_game_state(
     game_state: &mut GameState,
     renderer_state: &RendererState,
-    logger: &mut Logger,
 ) {
-=======
-pub fn update_game_state(game_state: &mut GameState, renderer_state: &RendererState) {
-    puffin::profile_function!();
-
->>>>>>> efbe6e95
     let time_tracker = game_state.time();
     let global_time_seconds = time_tracker.global_time_seconds();
 
